--- conflicted
+++ resolved
@@ -46,7 +46,8 @@
     // Main event loop object
     struct pa_threaded_mainloop *mainloop;
 
-    struct pa_cvolume volume;
+    // temporary during control()
+    struct pa_sink_input_info pi;
 
     bool broken_pause;
     int retval;
@@ -402,12 +403,6 @@
     return latency == (pa_usec_t) -1 ? 0 : latency / 1000000.0;
 }
 
-<<<<<<< HEAD
-/** A callback function that is called when the
- * pa_context_get_sink_input_info() operation completes. */
-static void info_func(struct pa_context *c, const struct pa_sink_input_info *i, int is_last, void *userdata) {
-    struct pa_sink_input_info *pi = userdata;
-=======
 /* A callback function that is called when the
  * pa_context_get_sink_input_info() operation completes. Saves the
  * volume field of the specified structure to the global variable volume.
@@ -417,111 +412,51 @@
 {
     struct ao *ao = userdata;
     struct priv *priv = ao->priv;
->>>>>>> 8cd71527
     if (is_last < 0) {
         GENERIC_ERR_MSG(priv->context, "Failed to get sink input info");
         return;
     }
     if (!i)
         return;
-<<<<<<< HEAD
-    *pi = *i;
-    pa_threaded_mainloop_signal(mainloop, 0);
-=======
-    priv->volume = i->volume;
+    priv->pi = *i;
     pa_threaded_mainloop_signal(priv->mainloop, 0);
->>>>>>> 8cd71527
 }
 
 static int control(struct ao *ao, int cmd, void *arg)
 {
     struct priv *priv = ao->priv;
     switch (cmd) {
-<<<<<<< HEAD
-        case AOCONTROL_GET_MUTE: // fallthrough
-        case AOCONTROL_GET_VOLUME: {
-            struct pa_sink_input_info pi;
-            ao_control_vol_t *vol = arg;
-            uint32_t devidx = pa_stream_get_index(stream);
-            pa_threaded_mainloop_lock(mainloop);
-            if (!waitop(pa_context_get_sink_input_info(context, devidx, info_func, &pi))) {
-                GENERIC_ERR_MSG(context, "pa_stream_get_sink_input_info() failed");
-                return CONTROL_ERROR;
-            }
-            // Warning: some information in pi might be unaccessible, because
-            // we naively copied the struct, without updating pointers etc.
-            // Pointers might point to invalid data, accessors might fail.
-            if (cmd == AOCONTROL_GET_VOLUME) {
-                if (pi.volume.channels != 2)
-                    vol->left = vol->right = pa_cvolume_avg(&pi.volume)*100/PA_VOLUME_NORM;
-                else {
-                    vol->left = pi.volume.values[0]*100/PA_VOLUME_NORM;
-                    vol->right = pi.volume.values[1]*100/PA_VOLUME_NORM;
-                }
-            } else if (cmd == AOCONTROL_GET_MUTE) {
-                vol->left = vol->right = pi.mute ? 0.0f : 1.0f;
-            }
-
-            return CONTROL_OK;
-        }
-
-        case AOCONTROL_SET_MUTE: // fallthrough
-        case AOCONTROL_SET_VOLUME: {
-            const ao_control_vol_t *vol = arg;
-            pa_operation *o;
-            struct pa_cvolume volume;
-
-            pa_cvolume_reset(&volume, ao_data.channels);
-            if (volume.channels != 2)
-                pa_cvolume_set(&volume, volume.channels, (pa_volume_t)vol->left*PA_VOLUME_NORM/100);
-            else {
-                volume.values[0] = (pa_volume_t)vol->left*PA_VOLUME_NORM/100;
-                volume.values[1] = (pa_volume_t)vol->right*PA_VOLUME_NORM/100;
-            }
-
-            pa_threaded_mainloop_lock(mainloop);
-            if (cmd == AOCONTROL_SET_VOLUME) {
-                o = pa_context_set_sink_input_volume(context, pa_stream_get_index(stream), &volume, NULL, NULL);
-                if (!o) {
-                    pa_threaded_mainloop_unlock(mainloop);
-                    GENERIC_ERR_MSG(context, "pa_context_set_sink_input_volume() failed");
-                    return CONTROL_ERROR;
-                }
-            } else if (cmd == AOCONTROL_SET_MUTE) {
-                int mute = vol->left == 0.0f || vol->right == 0.0f;
-                o = pa_context_set_sink_input_mute(context, pa_stream_get_index(stream), mute, NULL, NULL);
-                if (!o) {
-                    pa_threaded_mainloop_unlock(mainloop);
-                    GENERIC_ERR_MSG(context, "pa_context_set_sink_input_mute() failed");
-                    return CONTROL_ERROR;
-                }
-            } else
-                abort();
-            /* We don't wait for completion here */
-            pa_operation_unref(o);
-            pa_threaded_mainloop_unlock(mainloop);
-            return CONTROL_OK;
-=======
+    case AOCONTROL_GET_MUTE: // fallthrough
     case AOCONTROL_GET_VOLUME: {
         ao_control_vol_t *vol = arg;
         uint32_t devidx = pa_stream_get_index(priv->stream);
         pa_threaded_mainloop_lock(priv->mainloop);
         if (!waitop(priv, pa_context_get_sink_input_info(priv->context, devidx,
-                                                         info_func, ao))) {
+                                                         info_func, ao)))
+        {
             GENERIC_ERR_MSG(priv->context,
                             "pa_stream_get_sink_input_info() failed");
             return CONTROL_ERROR;
         }
-        if (priv->volume.channels != 2)
-            vol->left = vol->right =
-                pa_cvolume_avg(&priv->volume) * 100 / PA_VOLUME_NORM;
-        else {
-            vol->left = priv->volume.values[0] * 100 / PA_VOLUME_NORM;
-            vol->right = priv->volume.values[1] * 100 / PA_VOLUME_NORM;
->>>>>>> 8cd71527
-        }
+        // Warning: some information in pi might be unaccessible, because
+        // we naively copied the struct, without updating pointers etc.
+        // Pointers might point to invalid data, accessors might fail.
+        if (cmd == AOCONTROL_GET_VOLUME) {
+            if (priv->pi.volume.channels != 2)
+                vol->left = vol->right =
+                    pa_cvolume_avg(&priv->pi.volume) * 100 / PA_VOLUME_NORM;
+            else {
+                vol->left = priv->pi.volume.values[0] * 100 / PA_VOLUME_NORM;
+                vol->right = priv->pi.volume.values[1] * 100 / PA_VOLUME_NORM;
+            }
+        } else if (cmd == AOCONTROL_GET_MUTE) {
+            vol->left = vol->right = priv->pi.mute ? 0.0f : 1.0f;
+        }
+
         return CONTROL_OK;
-    }
+        }
+
+    case AOCONTROL_SET_MUTE: // fallthrough
     case AOCONTROL_SET_VOLUME: {
         const ao_control_vol_t *vol = arg;
         pa_operation *o;
@@ -530,26 +465,41 @@
         pa_cvolume_reset(&volume, ao->channels);
         if (volume.channels != 2)
             pa_cvolume_set(&volume, volume.channels,
-                           (pa_volume_t)vol->left*PA_VOLUME_NORM/100);
+                           (pa_volume_t)vol->left * PA_VOLUME_NORM / 100);
         else {
-            volume.values[0] = vol->left * PA_VOLUME_NORM / 100;
-            volume.values[1] = vol->right * PA_VOLUME_NORM / 100;
-        }
+            volume.values[0] = (pa_volume_t)vol->left * PA_VOLUME_NORM / 100;
+            volume.values[1] = (pa_volume_t)vol->right * PA_VOLUME_NORM / 100;
+        }
+
         pa_threaded_mainloop_lock(priv->mainloop);
-        o = pa_context_set_sink_input_volume(priv->context,
-                                             pa_stream_get_index(priv->stream),
-                                             &volume, NULL, NULL);
-        if (!o) {
-            pa_threaded_mainloop_unlock(priv->mainloop);
-            GENERIC_ERR_MSG(priv->context,
-                            "pa_context_set_sink_input_volume() failed");
-            return CONTROL_ERROR;
-        }
+        uint32_t stream_index = pa_stream_get_index(priv->stream);
+        if (cmd == AOCONTROL_SET_VOLUME) {
+            o = pa_context_set_sink_input_volume(priv->context, stream_index,
+                                                 &volume, NULL, NULL);
+            if (!o) {
+                pa_threaded_mainloop_unlock(priv->mainloop);
+                GENERIC_ERR_MSG(priv->context,
+                                "pa_context_set_sink_input_volume() failed");
+                return CONTROL_ERROR;
+            }
+        } else if (cmd == AOCONTROL_SET_MUTE) {
+            int mute = vol->left == 0.0f || vol->right == 0.0f;
+            o = pa_context_set_sink_input_mute(priv->context, stream_index,
+                                               mute, NULL, NULL);
+            if (!o) {
+                pa_threaded_mainloop_unlock(priv->mainloop);
+                GENERIC_ERR_MSG(priv->context,
+                                "pa_context_set_sink_input_mute() failed");
+                return CONTROL_ERROR;
+            }
+        } else
+            abort();
         /* We don't wait for completion here */
         pa_operation_unref(o);
         pa_threaded_mainloop_unlock(priv->mainloop);
         return CONTROL_OK;
-    }
+        }
+
     default:
         return CONTROL_UNKNOWN;
     }
