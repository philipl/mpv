
/// \file
/// \ingroup Properties Command2Property OSDMsgStack

#include <stdio.h>
#include <stdlib.h>
#include <stdbool.h>
#include "config.h"
#include "talloc.h"

#if defined(__MINGW32__) || defined(__CYGWIN__)
#define _UWIN 1  /*disable Non-underscored versions of non-ANSI functions as otherwise int eof would conflict with eof()*/
#include <windows.h>
#endif
#include <string.h>
#include <unistd.h>

// #include <sys/mman.h>
#include <sys/types.h>
#ifndef __MINGW32__
#include <sys/ioctl.h>
#include <sys/wait.h>
#else
#define	SIGHUP	1	/* hangup */
#define	SIGQUIT	3	/* quit */
#define	SIGKILL	9	/* kill (cannot be caught or ignored) */
#define	SIGBUS	10	/* bus error */
#define	SIGPIPE	13	/* broken pipe */
#endif

#include <sys/time.h>
#include <sys/stat.h>

#include <signal.h>
#include <time.h>
#include <fcntl.h>
#include <limits.h>

#include <errno.h>

#include "mp_msg.h"

#define HELP_MP_DEFINE_STATIC
#include "help_mp.h"

#include "m_option.h"
#include "m_config.h"
#include "mplayer.h"
#include "access_mpcontext.h"
#include "m_property.h"

#include "cfg-mplayer-def.h"

#include "ffmpeg_files/intreadwrite.h"

#include "subreader.h"

#include "mp_osd.h"
#include "libvo/video_out.h"

#include "libvo/font_load.h"
#include "libvo/sub.h"

#ifdef CONFIG_X11
#include "libvo/x11_common.h"
#endif

#include "libao2/audio_out.h"

#include "codec-cfg.h"

#include "edl.h"

#include "spudec.h"
#include "vobsub.h"

#include "osdep/getch2.h"
#include "osdep/timer.h"
<<<<<<< HEAD
#include "osdep/findfiles.h"
=======

#include "gui/interface.h"
>>>>>>> 3961e12f

#include "input/input.h"

const int under_mencoder = 0;
int slave_mode=0;
int player_idle_mode=0;
int quiet=0;
int enable_mouse_movements=0;
float start_volume = -1;

#include "osdep/priority.h"

char *heartbeat_cmd;

#define ROUND(x) ((int)((x)<0 ? (x)-0.5 : (x)+0.5))

#ifdef HAVE_RTC
#ifdef __linux__
#include <linux/rtc.h>
#else
#include <rtc.h>
#define RTC_IRQP_SET RTCIO_IRQP_SET
#define RTC_PIE_ON   RTCIO_PIE_ON
#endif /* __linux__ */
#endif /* HAVE_RTC */

#include "stream/tv.h"
#include "stream/stream_radio.h"
#ifdef CONFIG_DVBIN
#include "stream/dvbin.h"
#endif
#include "stream/cache2.h"

//**************************************************************************//
//             Playtree
//**************************************************************************//
#include "playtree.h"
#include "playtreeparser.h"

//**************************************************************************//
//             Config
//**************************************************************************//
#include "parser-cfg.h"
#include "parser-mpcmd.h"

//**************************************************************************//
//             Config file
//**************************************************************************//

static int cfg_inc_verbose(m_option_t *conf){ ++verbose; return 0;}

#include "get_path.h"

//**************************************************************************//
//**************************************************************************//
//             Input media streaming & demultiplexer:
//**************************************************************************//

static int max_framesize=0;

#include "stream/stream.h"
#include "libmpdemux/demuxer.h"
#include "libmpdemux/stheader.h"

#ifdef CONFIG_DVDREAD
#include "stream/stream_dvd.h"
#endif
#include "stream/stream_dvdnav.h"

#include "libmpcodecs/dec_audio.h"
#include "libmpcodecs/dec_video.h"
#include "libmpcodecs/mp_image.h"
#include "libmpcodecs/vf.h"
#include "libmpcodecs/vd.h"

#include "mixer.h"

#include "mp_core.h"
#include "options.h"
#include "defaultopts.h"

#define Exit_SIGILL_RTCpuSel _(\
"- MPlayer crashed by an 'Illegal Instruction'.\n"\
"  It may be a bug in our new runtime CPU-detection code...\n"\
"  Please read DOCS/HTML/en/bugreports.html.\n")

#define Exit_SIGILL _(\
"- MPlayer crashed by an 'Illegal Instruction'.\n"\
"  It usually happens when you run it on a CPU different than the one it was\n"\
"  compiled/optimized for.\n"\
"  Verify this!\n")

#define Exit_SIGSEGV_SIGFPE _(\
"- MPlayer crashed by bad usage of CPU/FPU/RAM.\n"\
"  Recompile MPlayer with --enable-debug and make a 'gdb' backtrace and\n"\
"  disassembly. Details in DOCS/HTML/en/bugreports_what.html#bugreports_crash.\n")

#define Exit_SIGCRASH _(\
"- MPlayer crashed. This shouldn't happen.\n"\
"  It can be a bug in the MPlayer code _or_ in your drivers _or_ in your\n"\
"  gcc version. If you think it's MPlayer's fault, please read\n"\
"  DOCS/HTML/en/bugreports.html and follow the instructions there. We can't and\n"\
"  won't help unless you provide this information when reporting a possible bug.\n")

#define SystemTooSlow _("\n\n"\
"           ************************************************\n"\
"           **** Your system is too SLOW to play this!  ****\n"\
"           ************************************************\n\n"\
"Possible reasons, problems, workarounds:\n"\
"- Most common: broken/buggy _audio_ driver\n"\
"  - Try -ao sdl or use the OSS emulation of ALSA.\n"\
"  - Experiment with different values for -autosync, 30 is a good start.\n"\
"- Slow video output\n"\
"  - Try a different -vo driver (-vo help for a list) or try -framedrop!\n"\
"- Slow CPU\n"\
"  - Don't try to play a big DVD/DivX on a slow CPU! Try some of the lavdopts,\n"\
"    e.g. -vfm ffmpeg -lavdopts lowres=1:fast:skiploopfilter=all.\n"\
"- Broken file\n"\
"  - Try various combinations of -nobps -ni -forceidx -mc 0.\n"\
"- Slow media (NFS/SMB mounts, DVD, VCD etc)\n"\
"  - Try -cache 8192.\n"\
"- Are you using -cache to play a non-interleaved AVI file?\n"\
"  - Try -nocache.\n"\
"Read DOCS/HTML/en/video.html for tuning/speedup tips.\n"\
"If none of this helps you, read DOCS/HTML/en/bugreports.html.\n\n")


//**************************************************************************//
//**************************************************************************//

// Common FIFO functions, and keyboard/event FIFO code
#include "mp_fifo.h"
int noconsolecontrols=0;
//**************************************************************************//

// benchmark:
double video_time_usage=0;
double vout_time_usage=0;
static double audio_time_usage=0;
static int total_time_usage_start=0;
static int total_frame_cnt=0;
static int drop_frame_cnt=0; // total number of dropped frames
int benchmark=0;

// options:
       int auto_quality=0;
static int output_quality=0;

static int list_properties = 0;

int term_osd = 1;
static char* term_osd_esc = "\x1b[A\r\x1b[K";
static char* playing_msg = NULL;
// seek:
static double seek_to_sec;
static off_t seek_to_byte=0;
static off_t step_sec=0;

static m_time_size_t end_at = { .type = END_AT_NONE, .pos = 0 };

// A/V sync:
       int autosync=0; // 30 might be a good default value.

// codecs:
char **audio_codec_list=NULL; // override audio codec
char **video_codec_list=NULL; // override video codec
char **audio_fm_list=NULL;    // override audio codec family
char **video_fm_list=NULL;    // override video codec family

// demuxer:
extern char *demuxer_name; // override demuxer
extern char *audio_demuxer_name; // override audio demuxer
extern char *sub_demuxer_name; // override sub demuxer

int vobsub_id=-1;
char* audio_lang=NULL;
char* dvdsub_lang=NULL;
static char* spudec_ifo=NULL;
int forced_subs_only=0;
int file_filter=1;

// cache2:
       int stream_cache_size=-1;
#ifdef CONFIG_STREAM_CACHE
extern int cache_fill_status;

float stream_cache_min_percent=20.0;
float stream_cache_seek_min_percent=50.0;
#else
#define cache_fill_status 0
#endif

// dump:
static char *stream_dump_name="stream.dump";
       int stream_dump_type=0;

// A-V sync:
static float default_max_pts_correction=-1;//0.01f;
       float audio_delay=0;
static int ignore_start=0;

static int softsleep=0;

       double force_fps=0;
static int force_srate=0;
static int audio_output_format=-1; // AF_FORMAT_UNKNOWN
       int frame_dropping=0; // option  0=no drop  1= drop vo  2= drop decode
static int play_n_frames=-1;
static int play_n_frames_mf=-1;

// sub:
char *font_name=NULL;
char *sub_font_name=NULL;
extern int font_fontconfig;
float font_factor=0.75;
char **sub_name=NULL;
float sub_delay=0;
float sub_fps=0;
int   sub_auto = 1;
char *vobsub_name=NULL;
/*DSP!!char *dsp=NULL;*/
int   subcc_enabled=0;
int suboverlap_enabled = 1;

<<<<<<< HEAD
#include "ass_mp.h"
=======
#include "libass/ass.h"
#include "libass/ass_mp.h"
>>>>>>> 3961e12f

char* current_module=NULL; // for debugging


// ---

#ifdef CONFIG_MENU
#include "m_struct.h"
#include "libmenu/menu.h"
void vf_menu_pause_update(struct vf_instance* vf);
extern vf_info_t vf_info_menu;
static const vf_info_t* const libmenu_vfs[] = {
  &vf_info_menu,
  NULL
};
static vf_instance_t* vf_menu = NULL;
int use_menu = 0;
static char* menu_cfg = NULL;
static char* menu_root = "main";
#endif


#ifdef HAVE_RTC
static int nortc = 1;
static char* rtc_device;
#endif

edl_record_ptr edl_records = NULL; ///< EDL entries memory area
edl_record_ptr next_edl_record = NULL; ///< only for traversing edl_records
FILE* edl_fd = NULL; ///< fd to write to when in -edlout mode.
int use_filedir_conf;

#include "mpcommon.h"
#include "command.h"

#include "metadata.h"

#define mp_basename2(s) (strrchr(s,'/')==NULL?(char*)s:(strrchr(s,'/')+1))

const void *mpctx_get_video_out(MPContext *mpctx)
{
    return mpctx->video_out;
}

const void *mpctx_get_audio_out(MPContext *mpctx)
{
    return mpctx->audio_out;
}

void *mpctx_get_demuxer(MPContext *mpctx)
{
    return mpctx->demuxer;
}

void *mpctx_get_playtree_iter(MPContext *mpctx)
{
    return mpctx->playtree_iter;
}

void *mpctx_get_mixer(MPContext *mpctx)
{
    return &mpctx->mixer;
}

int mpctx_get_global_sub_size(MPContext *mpctx)
{
    return mpctx->global_sub_size;
}

int mpctx_get_osd_function(MPContext *mpctx)
{
    return mpctx->osd_function;
}

static float get_relative_time(struct MPContext *mpctx)
{
    unsigned int new_time = GetTimer();
    unsigned int delta = new_time - mpctx->last_time;
    mpctx->last_time = new_time;
    return delta * 0.000001;
}

static int is_valid_metadata_type(struct MPContext *mpctx, metadata_t type) {
  switch (type)
  {
  /* check for valid video stream */
  case META_VIDEO_CODEC:
  case META_VIDEO_BITRATE:
  case META_VIDEO_RESOLUTION:
  {
    if (!mpctx->sh_video)
      return 0;
    break;
  }

  /* check for valid audio stream */
  case META_AUDIO_CODEC:
  case META_AUDIO_BITRATE:
  case META_AUDIO_SAMPLES:
  {
    if (!mpctx->sh_audio)
      return 0;
    break;
  }

  /* check for valid demuxer */
  case META_INFO_TITLE:
  case META_INFO_ARTIST:
  case META_INFO_ALBUM:
  case META_INFO_YEAR:
  case META_INFO_COMMENT:
  case META_INFO_TRACK:
  case META_INFO_GENRE:
  {
    if (!mpctx->demuxer)
      return 0;
    break;
  }

  default:
    break;
  }

  return 1;
}

static char *get_demuxer_info(struct MPContext *mpctx, char *tag) {
  char **info = mpctx->demuxer->info;
  int n;

  if (!info || !tag)
    return NULL;

  for (n = 0; info[2*n] != NULL ; n++)
    if (!strcasecmp (info[2*n], tag))
      break;

  return info[2*n+1] ? strdup (info[2*n+1]) : NULL;
}

char *get_metadata(struct MPContext *mpctx, metadata_t type)
{
  char *meta = NULL;
  sh_audio_t * const sh_audio = mpctx->sh_audio;
  sh_video_t * const sh_video = mpctx->sh_video;

  if (!is_valid_metadata_type(mpctx, type))
    return NULL;

  switch (type)
  {
  case META_NAME:
  {
    return strdup (mp_basename2 (mpctx->filename));
  }

  case META_VIDEO_CODEC:
  {
    if (sh_video->format == 0x10000001)
      meta = strdup ("mpeg1");
    else if (sh_video->format == 0x10000002)
      meta = strdup ("mpeg2");
    else if (sh_video->format == 0x10000004)
      meta = strdup ("mpeg4");
    else if (sh_video->format == 0x10000005)
      meta = strdup ("h264");
    else if (sh_video->format >= 0x20202020)
    {
      meta = malloc (8);
      sprintf (meta, "%.4s", (char *) &sh_video->format);
    }
    else
    {
      meta = malloc (8);
      sprintf (meta, "0x%08X", sh_video->format);
    }
    return meta;
  }

  case META_VIDEO_BITRATE:
  {
    meta = malloc (16);
    sprintf (meta, "%d kbps", (int) (sh_video->i_bps * 8 / 1024));
    return meta;
  }

  case META_VIDEO_RESOLUTION:
  {
    meta = malloc (16);
    sprintf (meta, "%d x %d", sh_video->disp_w, sh_video->disp_h);
    return meta;
  }

  case META_AUDIO_CODEC:
  {
    if (sh_audio->codec && sh_audio->codec->name)
      meta = strdup (sh_audio->codec->name);
    return meta;
  }

  case META_AUDIO_BITRATE:
  {
    meta = malloc (16);
    sprintf (meta, "%d kbps", (int) (sh_audio->i_bps * 8/1000));
    return meta;
  }

  case META_AUDIO_SAMPLES:
  {
    meta = malloc (16);
    sprintf (meta, "%d Hz, %d ch.", sh_audio->samplerate, sh_audio->channels);
    return meta;
  }

  /* check for valid demuxer */
  case META_INFO_TITLE:
    return get_demuxer_info(mpctx, "Title");

  case META_INFO_ARTIST:
    return get_demuxer_info(mpctx, "Artist");

  case META_INFO_ALBUM:
    return get_demuxer_info(mpctx, "Album");

  case META_INFO_YEAR:
    return get_demuxer_info(mpctx, "Year");

  case META_INFO_COMMENT:
    return get_demuxer_info(mpctx, "Comment");

  case META_INFO_TRACK:
    return get_demuxer_info(mpctx, "Track");

  case META_INFO_GENRE:
    return get_demuxer_info(mpctx, "Genre");

  default:
    break;
  }

  return meta;
}

/// step size of mixer changes
int volstep = 3;

#ifdef CONFIG_DVDNAV
static void mp_dvdnav_context_free(MPContext *ctx){
    if (ctx->nav_smpi) free_mp_image(ctx->nav_smpi);
    ctx->nav_smpi = NULL;
    if (ctx->nav_buffer) free(ctx->nav_buffer);
    ctx->nav_buffer = NULL;
    ctx->nav_start = NULL;
    ctx->nav_in_size = 0;
}
#endif

void uninit_player(struct MPContext *mpctx, unsigned int mask){
  mask=mpctx->initialized_flags&mask;

  mp_msg(MSGT_CPLAYER,MSGL_DBG2,"\n*** uninit(0x%X)\n",mask);

  if(mask&INITIALIZED_ACODEC){
    mpctx->initialized_flags&=~INITIALIZED_ACODEC;
    current_module="uninit_acodec";
    if(mpctx->sh_audio) uninit_audio(mpctx->sh_audio);
    mpctx->sh_audio=NULL;
    mpctx->mixer.afilter = NULL;
  }

  if(mask&INITIALIZED_VCODEC){
    mpctx->initialized_flags&=~INITIALIZED_VCODEC;
    current_module="uninit_vcodec";
    if(mpctx->sh_video) uninit_video(mpctx->sh_video);
    mpctx->sh_video=NULL;
#ifdef CONFIG_MENU
    vf_menu=NULL;
#endif
  }

  if(mask&INITIALIZED_DEMUXER){
    mpctx->initialized_flags&=~INITIALIZED_DEMUXER;
    current_module="free_demuxer";
    if (mpctx->num_sources) {
        mpctx->demuxer = mpctx->sources[0].demuxer;
        for (int i = 1; i < mpctx->num_sources; i++) {
            free_stream(mpctx->sources[i].stream);
            free_demuxer(mpctx->sources[i].demuxer);
        }
    }
    talloc_free(mpctx->sources);
    mpctx->sources = NULL;
    mpctx->num_sources = 0;
    talloc_free(mpctx->timeline);
    mpctx->timeline = NULL;
    mpctx->num_timeline_parts = 0;
    talloc_free(mpctx->chapters);
    mpctx->chapters = NULL;
    mpctx->num_chapters = 0;
    mpctx->video_offset = 0;
    if(mpctx->demuxer){
	mpctx->stream=mpctx->demuxer->stream;
	free_demuxer(mpctx->demuxer);
    }
    mpctx->demuxer=NULL;
  }

  // kill the cache process:
  if(mask&INITIALIZED_STREAM){
    mpctx->initialized_flags&=~INITIALIZED_STREAM;
    current_module="uninit_stream";
    if(mpctx->stream) free_stream(mpctx->stream);
    mpctx->stream=NULL;
  }

  if(mask&INITIALIZED_VO){
    mpctx->initialized_flags&=~INITIALIZED_VO;
    current_module="uninit_vo";
    vo_destroy(mpctx->video_out);
    mpctx->video_out=NULL;
#ifdef CONFIG_DVDNAV
    mp_dvdnav_context_free(mpctx);
#endif
  }

  // Must be after libvo uninit, as few vo drivers (svgalib) have tty code.
  if(mask&INITIALIZED_GETCH2){
    mpctx->initialized_flags&=~INITIALIZED_GETCH2;
    current_module="uninit_getch2";
    mp_msg(MSGT_CPLAYER,MSGL_DBG2,"\n[[[uninit getch2]]]\n");
  // restore terminal:
    getch2_disable();
  }

  if(mask&INITIALIZED_VOBSUB){
    mpctx->initialized_flags&=~INITIALIZED_VOBSUB;
    current_module="uninit_vobsub";
    if(vo_vobsub) vobsub_close(vo_vobsub);
    vo_vobsub=NULL;
  }

  if (mask&INITIALIZED_SPUDEC){
    mpctx->initialized_flags&=~INITIALIZED_SPUDEC;
    current_module="uninit_spudec";
    spudec_free(vo_spudec);
    vo_spudec=NULL;
  }

  if(mask&INITIALIZED_AO){
    mpctx->initialized_flags&=~INITIALIZED_AO;
    current_module="uninit_ao";
    if (mpctx->edl_muted) mixer_mute(&mpctx->mixer);
    mpctx->audio_out->uninit(mpctx->stop_play != AT_END_OF_FILE);
    mpctx->audio_out=NULL;
  }

  current_module=NULL;
}

void exit_player_with_rc(struct MPContext *mpctx, exit_reason_t how, int rc)
{
  if (mpctx->user_muted && !mpctx->edl_muted) mixer_mute(&mpctx->mixer);
  uninit_player(mpctx, INITIALIZED_ALL);
#if defined(__MINGW32__) || defined(__CYGWIN__)
  timeEndPeriod(1);
#endif
#ifdef CONFIG_X11
  vo_uninit(mpctx->x11_state);	// Close the X11 connection (if any is open).
#endif

    current_module="uninit_input";
    mp_input_uninit(mpctx->input);
#ifdef CONFIG_MENU
    if (use_menu)
      menu_uninit();
#endif

#ifdef CONFIG_FREETYPE
  current_module="uninit_font";
  if (mpctx->osd && mpctx->osd->sub_font != vo_font)
      free_font_desc(mpctx->osd->sub_font);
  free_font_desc(vo_font);
  vo_font = NULL;
  done_freetype();
#endif
  osd_free(mpctx->osd);

#ifdef CONFIG_ASS
  ass_library_done(ass_library);
#endif

  current_module="exit_player";

// free mplayer config
  if(mpctx->mconfig)
    m_config_free(mpctx->mconfig);

  if(mpctx->playtree)
    play_tree_free(mpctx->playtree, 1);

  talloc_free(mpctx->key_fifo);

  if(edl_records != NULL) free(edl_records); // free mem allocated for EDL
  switch(how) {
  case EXIT_QUIT:
    mp_tmsg(MSGT_CPLAYER,MSGL_INFO,"\nExiting... (%s)\n","Quit");
    mp_msg(MSGT_IDENTIFY, MSGL_INFO, "ID_EXIT=QUIT\n");
    break;
  case EXIT_EOF:
    mp_tmsg(MSGT_CPLAYER,MSGL_INFO,"\nExiting... (%s)\n","End of file");
    mp_msg(MSGT_IDENTIFY, MSGL_INFO, "ID_EXIT=EOF\n");
    break;
  case EXIT_ERROR:
    mp_tmsg(MSGT_CPLAYER,MSGL_INFO,"\nExiting... (%s)\n","Fatal error");
    mp_msg(MSGT_IDENTIFY, MSGL_INFO, "ID_EXIT=ERROR\n");
    break;
  default:
    mp_msg(MSGT_IDENTIFY, MSGL_INFO, "ID_EXIT=NONE\n");
  }
  mp_msg(MSGT_CPLAYER,MSGL_DBG2,"max framesize was %d bytes\n",max_framesize);

  exit(rc);
}

static void exit_player(struct MPContext *mpctx, exit_reason_t how)
{
  exit_player_with_rc(mpctx, how, 1);
}

#ifndef __MINGW32__
static void child_sighandler(int x){
  pid_t pid;
  while((pid=waitpid(-1,NULL,WNOHANG)) > 0);
}
#endif

#ifdef CONFIG_CRASH_DEBUG
static char *prog_path;
static int crash_debug = 0;
#endif

static void exit_sighandler(int x){
  static int sig_count=0;
#ifdef CONFIG_CRASH_DEBUG
  if (!crash_debug || x != SIGTRAP)
#endif
  ++sig_count;
  if(sig_count==5)
    {
      /* We're crashing bad and can't uninit cleanly :(
       * by popular request, we make one last (dirty)
       * effort to restore the user's
       * terminal. */
      getch2_disable();
      exit(1);
    }
  if(sig_count==6) exit(1);
  if(sig_count>6){
    // can't stop :(
#ifndef __MINGW32__
    kill(getpid(),SIGKILL);
#endif
  }
  mp_tmsg(MSGT_CPLAYER,MSGL_FATAL,"\n" "\nMPlayer interrupted by signal %d in module: %s\n",x,
      current_module?current_module:"unknown"
  );
  mp_msg(MSGT_IDENTIFY, MSGL_INFO, "ID_SIGNAL=%d\n", x);
  if(sig_count<=1)
  switch(x){
  case SIGINT:
  case SIGQUIT:
  case SIGTERM:
  case SIGKILL:
      async_quit_request = 1;
      return;  // killed from keyboard (^C) or killed [-9]
  case SIGILL:
#if CONFIG_RUNTIME_CPUDETECT
      mp_tmsg(MSGT_CPLAYER,MSGL_FATAL,Exit_SIGILL_RTCpuSel);
#else
      mp_tmsg(MSGT_CPLAYER,MSGL_FATAL,Exit_SIGILL);
#endif
  case SIGFPE:
  case SIGSEGV:
      mp_tmsg(MSGT_CPLAYER,MSGL_FATAL,Exit_SIGSEGV_SIGFPE);
  default:
      mp_tmsg(MSGT_CPLAYER,MSGL_FATAL,Exit_SIGCRASH);
#ifdef CONFIG_CRASH_DEBUG
      if (crash_debug) {
        int gdb_pid;
        mp_msg(MSGT_CPLAYER, MSGL_INFO, "Forking...\n");
        gdb_pid = fork();
        mp_msg(MSGT_CPLAYER, MSGL_INFO, "Forked...\n");
        if (gdb_pid == 0) { // We are the child
          char spid[20];
          snprintf(spid, sizeof(spid), "%i", getppid());
          getch2_disable(); // allow terminal to work properly with gdb
          if (execlp("gdb", "gdb", prog_path, spid, "-ex", "bt", NULL) == -1)
            mp_msg(MSGT_CPLAYER, MSGL_ERR, "Couldn't start gdb\n");
        } else if (gdb_pid < 0)
          mp_msg(MSGT_CPLAYER, MSGL_ERR, "Couldn't fork\n");
        else {
          waitpid(gdb_pid, NULL, 0);
        }
        if (x == SIGTRAP) return;
      }
#endif
  }
  getch2_disable();
  exit(1);
}

#include "cfg-mplayer.h"

static int cfg_include(m_option_t *conf, char *filename)
{
    return m_config_parse_config_file(conf->priv, filename);
}

static void parse_cfgfiles(struct MPContext *mpctx, m_config_t* conf)
{
char *conffile;
int conffile_fd;
if (!disable_system_conf &&
    m_config_parse_config_file(conf, MPLAYER_CONFDIR "/mplayer.conf") < 0)
  exit_player(mpctx, EXIT_NONE);
if ((conffile = get_path("")) == NULL) {
  mp_tmsg(MSGT_CPLAYER,MSGL_WARN,"Cannot find HOME directory.\n");
} else {
#ifdef __MINGW32__
  mkdir(conffile);
#else
  mkdir(conffile, 0777);
#endif
  free(conffile);
  if ((conffile = get_path("config")) == NULL) {
    mp_tmsg(MSGT_CPLAYER,MSGL_ERR,"get_path(\"config\") problem\n");
  } else {
    if ((conffile_fd = open(conffile, O_CREAT | O_EXCL | O_WRONLY, 0666)) != -1) {
      mp_tmsg(MSGT_CPLAYER,MSGL_INFO,"Creating config file: %s\n", conffile);
      write(conffile_fd, default_config, strlen(default_config));
      close(conffile_fd);
    }
    if (!disable_user_conf &&
        m_config_parse_config_file(conf, conffile) < 0)
      exit_player(mpctx, EXIT_NONE);
    free(conffile);
  }
}
}

#define PROFILE_CFG_PROTOCOL "protocol."

static void load_per_protocol_config (m_config_t* conf, const char *const file)
{
    char *str;
    char protocol[strlen (PROFILE_CFG_PROTOCOL) + strlen (file) + 1];
    m_profile_t *p;

    /* does filename actually uses a protocol ? */
    str = strstr (file, "://");
    if (!str)
        return;

    sprintf (protocol, "%s%s", PROFILE_CFG_PROTOCOL, file);
    protocol[strlen (PROFILE_CFG_PROTOCOL)+strlen(file)-strlen(str)] = '\0';
    p = m_config_get_profile (conf, protocol);
    if (p)
    {
        mp_tmsg(MSGT_CPLAYER,MSGL_INFO,"Loading protocol-related profile '%s'\n", protocol);
        m_config_set_profile(conf,p);
    }
}

#define PROFILE_CFG_EXTENSION "extension."

static void load_per_extension_config (m_config_t* conf, const char *const file)
{
    char *str;
    char extension[strlen (PROFILE_CFG_EXTENSION) + 8];
    m_profile_t *p;

    /* does filename actually have an extension ? */
    str = strrchr (file, '.');
    if (!str)
        return;

    sprintf (extension, PROFILE_CFG_EXTENSION);
    strncat (extension, ++str, 7);
    p = m_config_get_profile (conf, extension);
    if (p)
    {
      mp_tmsg(MSGT_CPLAYER,MSGL_INFO,"Loading extension-related profile '%s'\n", extension);
      m_config_set_profile(conf,p);
    }
}

#define PROFILE_CFG_VO "vo."
#define PROFILE_CFG_AO "ao."

static void load_per_output_config (m_config_t* conf, char *cfg, char *out)
{
    char profile[strlen (cfg) + strlen (out) + 1];
    m_profile_t *p;

    sprintf (profile, "%s%s", cfg, out);
    p = m_config_get_profile (conf, profile);
    if (p)
    {
      mp_tmsg(MSGT_CPLAYER,MSGL_INFO,"Loading extension-related profile '%s'\n", profile);
      m_config_set_profile(conf,p);
    }
}

static void load_per_file_config (m_config_t* conf, const char *const file)
{
    char *confpath;
    char cfg[strlen(file)+10];
    struct stat st;
    char *name;

    sprintf (cfg, "%s.conf", file);

    if (use_filedir_conf && !stat (cfg, &st))
    {
	mp_tmsg(MSGT_CPLAYER,MSGL_INFO,"Loading config '%s'\n", cfg);
	m_config_parse_config_file (conf, cfg);
	return;
    }

    if ((name = strrchr (cfg, '/')) == NULL)
	name = cfg;
    else
	name++;

    if ((confpath = get_path (name)) != NULL)
    {
	if (!stat (confpath, &st))
	{
	    mp_tmsg(MSGT_CPLAYER,MSGL_INFO,"Loading config '%s'\n", confpath);
	    m_config_parse_config_file (conf, confpath);
	}

	free (confpath);
    }
}

/* When libmpdemux performs a blocking operation (network connection or
 * cache filling) if the operation fails we use this function to check
 * if it was interrupted by the user.
 * The function returns a new value for eof. */
static int libmpdemux_was_interrupted(struct MPContext *mpctx, int stop_play)
{
  mp_cmd_t* cmd;
  if((cmd = mp_input_get_cmd(mpctx->input, 0,0,0)) != NULL) {
       switch(cmd->id) {
       case MP_CMD_QUIT:
	 exit_player_with_rc(mpctx, EXIT_QUIT, (cmd->nargs > 0)? cmd->args[0].v.i : 0);
       case MP_CMD_PLAY_TREE_STEP: {
	 stop_play = (cmd->args[0].v.i > 0) ? PT_NEXT_ENTRY : PT_PREV_ENTRY;
	 mpctx->play_tree_step = (cmd->args[0].v.i == 0) ? 1 : cmd->args[0].v.i;
       } break;
       case MP_CMD_PLAY_TREE_UP_STEP: {
	 stop_play = (cmd->args[0].v.i > 0) ? PT_UP_NEXT : PT_UP_PREV;
       } break;
       case MP_CMD_PLAY_ALT_SRC_STEP: {
	 stop_play = (cmd->args[0].v.i > 0) ?  PT_NEXT_SRC : PT_PREV_SRC;
       } break;
       }
       mp_cmd_free(cmd);
  }
  return stop_play;
}

#define mp_basename(s) (strrchr(s,'\\')==NULL?(mp_basename2(s)):(strrchr(s,'\\')+1))

static int playtree_add_playlist(struct MPContext *mpctx, play_tree_t* entry)
{
  play_tree_add_bpf(entry,mpctx->filename);

  {
  if(!entry) {
    entry = mpctx->playtree_iter->tree;
    if(play_tree_iter_step(mpctx->playtree_iter,1,0) != PLAY_TREE_ITER_ENTRY) {
        return PT_NEXT_ENTRY;
    }
    if(mpctx->playtree_iter->tree == entry ) { // Loop with a single file
      if(play_tree_iter_up_step(mpctx->playtree_iter,1,0) != PLAY_TREE_ITER_ENTRY) {
	return PT_NEXT_ENTRY;
      }
    }
    play_tree_remove(entry,1,1);
    return PT_NEXT_SRC;
  }
  play_tree_insert_entry(mpctx->playtree_iter->tree,entry);
  play_tree_set_params_from(entry,mpctx->playtree_iter->tree);
  entry = mpctx->playtree_iter->tree;
  if(play_tree_iter_step(mpctx->playtree_iter,1,0) != PLAY_TREE_ITER_ENTRY) {
    return PT_NEXT_ENTRY;
  }
  play_tree_remove(entry,1,1);
  }
  return PT_NEXT_SRC;
}

void add_subtitles(struct MPContext *mpctx, char *filename, float fps, int noerr)
{
    sub_data *subd;
#ifdef CONFIG_ASS
    ASS_Track *asst = 0;
#endif

    if (filename == NULL || mpctx->set_of_sub_size >= MAX_SUBTITLE_FILES) {
	return;
    }

    subd = sub_read_file(filename, fps);
#ifdef CONFIG_ASS
    if (ass_enabled)
#ifdef CONFIG_ICONV
        asst = ass_read_file(ass_library, filename, sub_cp);
#else
        asst = ass_read_file(ass_library, filename, 0);
#endif
    if (ass_enabled && subd && !asst)
        asst = ass_read_subdata(ass_library, subd, fps);

    if (!asst && !subd)
#else
    if(!subd)
#endif
        mp_tmsg(MSGT_CPLAYER, noerr ? MSGL_WARN : MSGL_ERR, "Cannot load subtitles: %s\n",
		filename_recode(filename));

#ifdef CONFIG_ASS
    if (!asst && !subd) return;
    mpctx->set_of_ass_tracks[mpctx->set_of_sub_size] = asst;
#else
    if (!subd) return;
#endif
    mpctx->set_of_subtitles[mpctx->set_of_sub_size] = subd;
    mp_msg(MSGT_IDENTIFY, MSGL_INFO, "ID_FILE_SUB_ID=%d\n", mpctx->set_of_sub_size);
    mp_msg(MSGT_IDENTIFY, MSGL_INFO, "ID_FILE_SUB_FILENAME=%s\n",
	   filename_recode(filename));
    ++mpctx->set_of_sub_size;
    mp_tmsg(MSGT_CPLAYER, MSGL_INFO, "SUB: Added subtitle file (%d): %s\n", mpctx->set_of_sub_size,
	    filename_recode(filename));
}

void init_vo_spudec(struct MPContext *mpctx)
{
  if (vo_spudec)
    spudec_free(vo_spudec);
  mpctx->initialized_flags &= ~INITIALIZED_SPUDEC;
  vo_spudec = NULL;
  if (spudec_ifo) {
    unsigned int palette[16], width, height;
    current_module="spudec_init_vobsub";
    if (vobsub_parse_ifo(NULL,spudec_ifo, palette, &width, &height, 1, -1, NULL) >= 0)
      vo_spudec=spudec_new_scaled(palette, width, height, NULL, 0);
  }

#ifdef CONFIG_DVDREAD
  if (vo_spudec==NULL && mpctx->stream->type==STREAMTYPE_DVD) {
    current_module="spudec_init_dvdread";
    vo_spudec=spudec_new_scaled(((dvd_priv_t *)(mpctx->stream->priv))->cur_pgc->palette,
                                mpctx->sh_video->disp_w, mpctx->sh_video->disp_h,
                                NULL, 0);
  }
#endif

#ifdef CONFIG_DVDNAV
  if (vo_spudec==NULL && mpctx->stream->type==STREAMTYPE_DVDNAV) {
    unsigned int *palette = mp_dvdnav_get_spu_clut(mpctx->stream);
    current_module="spudec_init_dvdnav";
    vo_spudec=spudec_new_scaled(palette, mpctx->sh_video->disp_w, mpctx->sh_video->disp_h, NULL, 0);
  }
#endif

  if (vo_spudec==NULL) {
    sh_sub_t *sh = (sh_sub_t *)mpctx->d_sub->sh;
    current_module="spudec_init_normal";
    vo_spudec=spudec_new_scaled(NULL, mpctx->sh_video->disp_w, mpctx->sh_video->disp_h, sh->extradata, sh->extradata_len);
    spudec_set_font_factor(vo_spudec,font_factor);
  }

  if (vo_spudec!=NULL) {
    mpctx->initialized_flags|=INITIALIZED_SPUDEC;
    mp_property_do("sub_forced_only", M_PROPERTY_SET, &forced_subs_only, mpctx);
  }
}

/*
 * In Mac OS X the SDL-lib is built upon Cocoa. The easiest way to
 * make it all work is to use the builtin SDL-bootstrap code, which
 * will be done automatically by replacing our main() if we include SDL.h.
 */
#if defined(__APPLE__) && defined(CONFIG_SDL)
#include <SDL.h>
#endif

/**
 * \brief append a formatted string
 * \param buf buffer to print into
 * \param pos position of terminating 0 in buf
 * \param len maximum number of characters in buf, not including terminating 0
 * \param format printf format string
 */
static void saddf(char *buf, unsigned *pos, int len, const char *format, ...)
{
  va_list va;
  va_start(va, format);
  *pos += vsnprintf(&buf[*pos], len - *pos, format, va);
  va_end(va);
  if (*pos >= len ) {
    buf[len] = 0;
    *pos = len;
  }
}

/**
 * \brief append time in the hh:mm:ss.f format
 * \param buf buffer to print into
 * \param pos position of terminating 0 in buf
 * \param len maximum number of characters in buf, not including terminating 0
 * \param time time value to convert/append
 */
static void sadd_hhmmssf(char *buf, unsigned *pos, int len, float time) {
  long tenths = 10 * time;
  int f1 = tenths % 10;
  int ss = (tenths /  10) % 60;
  int mm = (tenths / 600) % 60;
  int hh = tenths / 36000;
  if (time <= 0) {
    saddf(buf, pos, len, "unknown");
    return;
  }
  if (hh > 0)
    saddf(buf, pos, len, "%2d:", hh);
  if (hh > 0 || mm > 0)
    saddf(buf, pos, len, "%02d:", mm);
  saddf(buf, pos, len, "%02d.%1d", ss, f1);
}

static void print_status(struct MPContext *mpctx, double a_pos, bool at_frame)
{
    struct MPOpts *opts = &mpctx->opts;
  sh_video_t * const sh_video = mpctx->sh_video;

  if (mpctx->sh_audio && a_pos == MP_NOPTS_VALUE)
      a_pos = playing_audio_pts(mpctx);
  if (mpctx->sh_audio && sh_video && at_frame) {
      mpctx->last_av_difference = a_pos - sh_video->pts - audio_delay;
      if (mpctx->last_av_difference > 0.5 && drop_frame_cnt > 50
          && !mpctx->drop_message_shown) {
          mp_tmsg(MSGT_AVSYNC,MSGL_WARN,SystemTooSlow);
          mpctx->drop_message_shown = true;
      }
  }
  if (quiet)
      return;


  int width;
  char *line;
  unsigned pos = 0;
  get_screen_size();
  if (screen_width > 0)
    width = screen_width;
  else
  width = 80;
#if defined(__MINGW32__) || defined(__CYGWIN__) || defined(__OS2__)
  /* Windows command line is broken (MinGW's rxvt works, but we
   * should not depend on that). */
  width--;
#endif
  line = malloc(width + 1); // one additional char for the terminating null

  // Audio time
  if (mpctx->sh_audio) {
    saddf(line, &pos, width, "A:%6.1f ", a_pos);
    if (!sh_video) {
      float len = demuxer_get_time_length(mpctx->demuxer);
      saddf(line, &pos, width, "(");
      sadd_hhmmssf(line, &pos, width, a_pos);
      saddf(line, &pos, width, ") of %.1f (", len);
      sadd_hhmmssf(line, &pos, width, len);
      saddf(line, &pos, width, ") ");
    }
  }

  // Video time
  if (sh_video)
    saddf(line, &pos, width, "V:%6.1f ", sh_video->pts);

  // A-V sync
  if (mpctx->sh_audio && sh_video)
    saddf(line, &pos, width, "A-V:%7.3f ct:%7.3f ",
          mpctx->last_av_difference, mpctx->total_avsync_change);

  // Video stats
  if (sh_video)
    saddf(line, &pos, width, "%3d/%3d ",
      (int)sh_video->num_frames,
      (int)sh_video->num_frames_decoded);

  // CPU usage
  if (sh_video) {
    if (sh_video->timer > 0.5)
      saddf(line, &pos, width, "%2d%% %2d%% %4.1f%% ",
        (int)(100.0*video_time_usage*opts->playback_speed/(double)sh_video->timer),
        (int)(100.0*vout_time_usage*opts->playback_speed/(double)sh_video->timer),
        (100.0*audio_time_usage*opts->playback_speed/(double)sh_video->timer));
    else
      saddf(line, &pos, width, "??%% ??%% ??,?%% ");
  } else if (mpctx->sh_audio) {
    if (mpctx->delay > 0.5)
      saddf(line, &pos, width, "%4.1f%% ",
        100.0*audio_time_usage/(double)mpctx->delay);
    else
      saddf(line, &pos, width, "??,?%% ");
  }

  // VO stats
  if (sh_video)
    saddf(line, &pos, width, "%d %d ", drop_frame_cnt, output_quality);

#ifdef CONFIG_STREAM_CACHE
  // cache stats
  if (stream_cache_size > 0)
    saddf(line, &pos, width, "%d%% ", cache_fill_status);
#endif

  // other
  if (opts->playback_speed != 1)
    saddf(line, &pos, width, "%4.2fx ", opts->playback_speed);

  // end
  if (erase_to_end_of_line) {
    line[pos] = 0;
    mp_msg(MSGT_STATUSLINE, MSGL_STATUS, "%s%s\r", line, erase_to_end_of_line);
  } else {
    memset(&line[pos], ' ', width - pos);
    line[width] = 0;
    mp_msg(MSGT_STATUSLINE, MSGL_STATUS, "%s\r", line);
  }
  free(line);
}

/**
 * \brief build a chain of audio filters that converts the input format
 * to the ao's format, taking into account the current playback_speed.
 * \param sh_audio describes the requested input format of the chain.
 * \param ao_data describes the requested output format of the chain.
 */
int build_afilter_chain(struct MPContext *mpctx, sh_audio_t *sh_audio, ao_data_t *ao_data)
{
    struct MPOpts *opts = &mpctx->opts;
  int new_srate;
  int result;
  if (!sh_audio)
  {
    mpctx->mixer.afilter = NULL;
    return 0;
  }
  if(af_control_any_rev(sh_audio->afilter,
                        AF_CONTROL_PLAYBACK_SPEED | AF_CONTROL_SET,
                        &opts->playback_speed)) {
    new_srate = sh_audio->samplerate;
  } else {
    new_srate = sh_audio->samplerate * opts->playback_speed;
    if (new_srate != ao_data->samplerate) {
      // limits are taken from libaf/af_resample.c
      if (new_srate < 8000)
        new_srate = 8000;
      if (new_srate > 192000)
        new_srate = 192000;
      opts->playback_speed = (float)new_srate / (float)sh_audio->samplerate;
    }
  }
  result =  init_audio_filters(sh_audio, new_srate,
           &ao_data->samplerate, &ao_data->channels, &ao_data->format);
  mpctx->mixer.afilter = sh_audio->afilter;
  return result;
}


typedef struct mp_osd_msg mp_osd_msg_t;
struct mp_osd_msg {
    /// Previous message on the stack.
    mp_osd_msg_t* prev;
    /// Message text.
    char msg[128];
    int  id,level,started;
    /// Display duration in ms.
    unsigned  time;
};

/// OSD message stack.
static mp_osd_msg_t* osd_msg_stack = NULL;

/**
 *  \brief Add a message on the OSD message stack
 *
 *  If a message with the same id is already present in the stack
 *  it is pulled on top of the stack, otherwise a new message is created.
 *
 */

void set_osd_msg(int id, int level, int time, const char* fmt, ...) {
    mp_osd_msg_t *msg,*last=NULL;
    va_list va;
    int r;

    // look if the id is already in the stack
    for(msg = osd_msg_stack ; msg && msg->id != id ;
	last = msg, msg = msg->prev);
    // not found: alloc it
    if(!msg) {
        msg = calloc(1,sizeof(mp_osd_msg_t));
        msg->prev = osd_msg_stack;
        osd_msg_stack = msg;
    } else if(last) { // found, but it's not on top of the stack
        last->prev = msg->prev;
        msg->prev = osd_msg_stack;
        osd_msg_stack = msg;
    }
    // write the msg
    va_start(va,fmt);
    r = vsnprintf(msg->msg, 128, fmt, va);
    va_end(va);
    if(r >= 128) msg->msg[127] = 0;
    // set id and time
    msg->id = id;
    msg->level = level;
    msg->time = time;

}

/**
 *  \brief Remove a message from the OSD stack
 *
 *  This function can be used to get rid of a message right away.
 *
 */

void rm_osd_msg(int id) {
    mp_osd_msg_t *msg,*last=NULL;

    // Search for the msg
    for(msg = osd_msg_stack ; msg && msg->id != id ;
	last = msg, msg = msg->prev);
    if(!msg) return;

    // Detach it from the stack and free it
    if(last)
        last->prev = msg->prev;
    else
        osd_msg_stack = msg->prev;
    free(msg);
}

/**
 *  \brief Remove all messages from the OSD stack
 *
 */

static void clear_osd_msgs(void) {
    mp_osd_msg_t* msg = osd_msg_stack, *prev = NULL;
    while(msg) {
        prev = msg->prev;
        free(msg);
        msg = prev;
    }
    osd_msg_stack = NULL;
}

/**
 *  \brief Get the current message from the OSD stack.
 *
 *  This function decrements the message timer and destroys the old ones.
 *  The message that should be displayed is returned (if any).
 *
 */

static mp_osd_msg_t* get_osd_msg(struct MPContext *mpctx)
{
    struct MPOpts *opts = &mpctx->opts;
    mp_osd_msg_t *msg,*prev,*last = NULL;
    static unsigned last_update = 0;
    unsigned now = GetTimerMS();
    unsigned diff;
    char hidden_dec_done = 0;

    if (mpctx->osd_visible) {
	// 36000000 means max timed visibility is 1 hour into the future, if
	// the difference is greater assume it's wrapped around from below 0
        if (mpctx->osd_visible - now > 36000000) {
            mpctx->osd_visible = 0;
	    vo_osd_progbar_type = -1; // disable
	    vo_osd_changed(OSDTYPE_PROGBAR);
            mpctx->osd_function = mpctx->paused ? OSD_PAUSE : OSD_PLAY;
	}
    }
    if (mpctx->osd_show_percentage_until - now > 36000000)
        mpctx->osd_show_percentage_until = 0;

    if(!last_update) last_update = now;
    diff = now >= last_update ? now - last_update : 0;

    last_update = now;

    // Look for the first message in the stack with high enough level.
    for(msg = osd_msg_stack ; msg ; last = msg, msg = prev) {
        prev = msg->prev;
        if (msg->level > opts->osd_level && hidden_dec_done)
            continue;
        // The message has a high enough level or it is the first hidden one
        // in both cases we decrement the timer or kill it.
        if(!msg->started || msg->time > diff) {
            if(msg->started) msg->time -= diff;
            else msg->started = 1;
            // display it
            if (msg->level <= opts->osd_level)
                return msg;
            hidden_dec_done = 1;
            continue;
        }
        // kill the message
        free(msg);
        if(last) {
            last->prev = prev;
            msg = last;
        } else {
            osd_msg_stack = prev;
            msg = NULL;
        }
    }
    // Nothing found
    return NULL;
}

/**
 * \brief Display the OSD bar.
 *
 * Display the OSD bar or fall back on a simple message.
 *
 */

void set_osd_bar(struct MPContext *mpctx, int type,const char* name,double min,double max,double val) {
    struct MPOpts *opts = &mpctx->opts;
    if (opts->osd_level < 1)
        return;

    if(mpctx->sh_video) {
        mpctx->osd_visible = (GetTimerMS() + 1000) | 1;
        vo_osd_progbar_type = type;
        vo_osd_progbar_value = 256*(val-min)/(max-min);
        vo_osd_changed(OSDTYPE_PROGBAR);
        return;
    }

    set_osd_msg(OSD_MSG_BAR, 1, opts->osd_duration, "%s: %d %%",
                name, ROUND(100*(val-min)/(max-min)));
}


/**
 * \brief Update the OSD message line.
 *
 * This function displays the current message on the vo OSD or on the term.
 * If the stack is empty and the OSD level is high enough the timer
 * is displayed (only on the vo OSD).
 *
 */

static void update_osd_msg(struct MPContext *mpctx)
{
    struct MPOpts *opts = &mpctx->opts;
    mp_osd_msg_t *msg;
    struct osd_state *osd = mpctx->osd;
    char osd_text_timer[128];

    if (mpctx->add_osd_seek_info) {
        double percentage;
        if (mpctx->timeline && mpctx->sh_video)
            percentage = mpctx->sh_video->pts * 100 /
                mpctx->timeline[mpctx->num_timeline_parts].start;
        else
            percentage = demuxer_get_percent_pos(mpctx->demuxer);
        set_osd_bar(mpctx, 0, "Position", 0, 100, percentage);
        if (mpctx->sh_video)
            mpctx->osd_show_percentage_until = (GetTimerMS() + 1000) | 1;
        mpctx->add_osd_seek_info = false;
    }

    // Look if we have a msg
    if((msg = get_osd_msg(mpctx))) {
        if (strcmp(osd->osd_text, msg->msg)) {
            strncpy(osd->osd_text, msg->msg, 127);
            if(mpctx->sh_video) vo_osd_changed(OSDTYPE_OSD); else
            if(term_osd) mp_msg(MSGT_CPLAYER,MSGL_STATUS,"%s%s\n",term_osd_esc,msg->msg);
        }
        return;
    }

    if(mpctx->sh_video) {
        // fallback on the timer
        if (opts->osd_level >= 2) {
            int len;
            if (mpctx->timeline)
                len = mpctx->timeline[mpctx->num_timeline_parts].start;
            else
                len = demuxer_get_time_length(mpctx->demuxer);
            int percentage = -1;
            char percentage_text[10];
            int pts = demuxer_get_current_time(mpctx->demuxer);

            if (mpctx->osd_show_percentage_until)
                if (mpctx->timeline)
                    percentage = mpctx->sh_video->pts * 100 /
                        mpctx->timeline[mpctx->num_timeline_parts].start;
                else
                    percentage = demuxer_get_percent_pos(mpctx->demuxer);

            if (percentage >= 0)
                snprintf(percentage_text, 9, " (%d%%)", percentage);
            else
                percentage_text[0] = 0;

            if (opts->osd_level == 3)
                snprintf(osd_text_timer, 63,
                         "%c %02d:%02d:%02d / %02d:%02d:%02d%s",
                         mpctx->osd_function,pts/3600,(pts/60)%60,pts%60,
                         len/3600,(len/60)%60,len%60,percentage_text);
            else
                snprintf(osd_text_timer, 63, "%c %02d:%02d:%02d%s",
                         mpctx->osd_function,pts/3600,(pts/60)%60,
                         pts%60,percentage_text);
        } else
            osd_text_timer[0]=0;

        if (strcmp(osd->osd_text, osd_text_timer)) {
            strncpy(osd->osd_text, osd_text_timer, 63);
            vo_osd_changed(OSDTYPE_OSD);
        }
        return;
    }

    // Clear the term osd line
    if (term_osd && osd->osd_text[0]) {
        osd->osd_text[0] = 0;
        printf("%s\n",term_osd_esc);
    }
}

///@}
// OSDMsgStack


void reinit_audio_chain(struct MPContext *mpctx)
{
    struct MPOpts *opts = &mpctx->opts;
if(mpctx->sh_audio){
  current_module="init_audio_codec";
  mp_msg(MSGT_CPLAYER,MSGL_INFO,"==========================================================================\n");
  if(!init_best_audio_codec(mpctx->sh_audio,audio_codec_list,audio_fm_list)){
    mpctx->sh_audio=mpctx->d_audio->sh=NULL; // failed to init :(
    mpctx->d_audio->id = -2;
    return;
  } else
    mpctx->initialized_flags|=INITIALIZED_ACODEC;
  mp_msg(MSGT_CPLAYER,MSGL_INFO,"==========================================================================\n");


  //const ao_info_t *info=audio_out->info;
  current_module="af_preinit";
  ao_data.samplerate=force_srate;
  ao_data.channels=0;
  ao_data.format=audio_output_format;
#if 1
  // first init to detect best values
  if(!init_audio_filters(mpctx->sh_audio,   // preliminary init
        // input:
        mpctx->sh_audio->samplerate,
	// output:
	&ao_data.samplerate, &ao_data.channels, &ao_data.format)){
      mp_tmsg(MSGT_CPLAYER,MSGL_ERR,"Error at audio filter chain pre-init!\n");
      exit_player(mpctx, EXIT_ERROR);
  }
#endif
  current_module="ao2_init";
  if(!(mpctx->audio_out=init_best_audio_out(opts->audio_driver_list,
      0, // plugin flag
      ao_data.samplerate,
      ao_data.channels,
      ao_data.format,0))){
    // FAILED:
    mp_tmsg(MSGT_CPLAYER,MSGL_ERR,"Could not open/initialize audio device -> no sound.\n");
    uninit_player(mpctx, INITIALIZED_ACODEC); // close codec
    mpctx->sh_audio=mpctx->d_audio->sh=NULL; // -> nosound
    mpctx->d_audio->id = -2;
    return;
  } else {
    // SUCCESS:
    mpctx->initialized_flags|=INITIALIZED_AO;
    mp_msg(MSGT_CPLAYER,MSGL_INFO,"AO: [%s] %dHz %dch %s (%d bytes per sample)\n",
      mpctx->audio_out->info->short_name,
      ao_data.samplerate, ao_data.channels,
      af_fmt2str_short(ao_data.format),
      af_fmt2bits(ao_data.format)/8 );
    mp_msg(MSGT_CPLAYER,MSGL_V,"AO: Description: %s\nAO: Author: %s\n",
      mpctx->audio_out->info->name, mpctx->audio_out->info->author);
    if(strlen(mpctx->audio_out->info->comment) > 0)
      mp_msg(MSGT_CPLAYER,MSGL_V,"AO: Comment: %s\n", mpctx->audio_out->info->comment);
    // init audio filters:
#if 1
    current_module="af_init";
    if(!build_afilter_chain(mpctx, mpctx->sh_audio, &ao_data)) {
      mp_tmsg(MSGT_CPLAYER,MSGL_ERR,"Couldn't find matching filter/ao format!\n");
//      mp_msg(MSGT_CPLAYER,MSGL_ERR,"Couldn't find matching filter / ao format! -> NOSOUND\n");
//      uninit_player(mpctx, INITIALIZED_ACODEC|INITIALIZED_AO); // close codec & ao
//      sh_audio=mpctx->d_audio->sh=NULL; // -> nosound
    }
#endif
  }
  mpctx->mixer.audio_out = mpctx->audio_out;
  mpctx->mixer.volstep = volstep;
}
}


///@}
// Command2Property


// Return pts value corresponding to the end point of audio written to the
// ao so far.
static double written_audio_pts(struct MPContext *mpctx)
{
    sh_audio_t *sh_audio = mpctx->sh_audio;
    demux_stream_t *d_audio = mpctx->d_audio;
    double buffered_output;
    // first calculate the end pts of audio that has been output by decoder
    double a_pts = sh_audio->pts;
    if (a_pts != MP_NOPTS_VALUE)
	// Good, decoder supports new way of calculating audio pts.
	// sh_audio->pts is the timestamp of the latest input packet with
	// known pts that the decoder has decoded. sh_audio->pts_bytes is
	// the amount of bytes the decoder has written after that timestamp.
	a_pts += sh_audio->pts_bytes / (double) sh_audio->o_bps;
    else {
	// Decoder doesn't support new way of calculating pts (or we're
	// being called before it has decoded anything with known timestamp).
	// Use the old method of audio pts calculation: take the timestamp
	// of last packet with known pts the decoder has read data from,
	// and add amount of bytes read after the beginning of that packet
	// divided by input bps. This will be inaccurate if the input/output
	// ratio is not constant for every audio packet or if it is constant
	// but not accurately known in sh_audio->i_bps.

	a_pts = d_audio->pts;
	// ds_tell_pts returns bytes read after last timestamp from
	// demuxing layer, decoder might use sh_audio->a_in_buffer for bytes
	// it has read but not decoded
	if (sh_audio->i_bps)
	    a_pts += (ds_tell_pts(d_audio) - sh_audio->a_in_buffer_len) /
		(double)sh_audio->i_bps;
    }
    // Now a_pts hopefully holds the pts for end of audio from decoder.
    // Substract data in buffers between decoder and audio out.

    // Decoded but not filtered
    a_pts -= sh_audio->a_buffer_len / (double)sh_audio->o_bps;

    // Data buffered in audio filters, measured in bytes of "missing" output
    buffered_output = af_calc_delay(sh_audio->afilter);

    // Data that was ready for ao but was buffered because ao didn't fully
    // accept everything to internal buffers yet
    buffered_output += sh_audio->a_out_buffer_len;

    // Filters divide audio length by playback_speed, so multiply by it
    // to get the length in original units without speedup or slowdown
    a_pts -= buffered_output * mpctx->opts.playback_speed / ao_data.bps;

    return a_pts + mpctx->video_offset;
}

// Return pts value corresponding to currently playing audio.
double playing_audio_pts(struct MPContext *mpctx)
{
    return written_audio_pts(mpctx) - mpctx->opts.playback_speed *
	mpctx->audio_out->get_delay();
}

static int check_framedrop(struct MPContext *mpctx, double frame_time) {
    struct MPOpts *opts = &mpctx->opts;
	// check for frame-drop:
	current_module = "check_framedrop";
	if (mpctx->sh_audio && !mpctx->d_audio->eof) {
	    static int dropped_frames;
	    float delay = opts->playback_speed*mpctx->audio_out->get_delay();
	    float d = delay-mpctx->delay;
	    ++total_frame_cnt;
	    // we should avoid dropping too many frames in sequence unless we
	    // are too late. and we allow 100ms A-V delay here:
	    if (d < -dropped_frames*frame_time-0.100 && !mpctx->paused
                && !mpctx->update_video_immediately) {
		++drop_frame_cnt;
		++dropped_frames;
		return frame_dropping;
	    } else
		dropped_frames = 0;
	}
	return 0;
}


#ifdef HAVE_RTC
    int rtc_fd = -1;
#endif

static float timing_sleep(struct MPContext *mpctx, float time_frame)
{
#ifdef HAVE_RTC
    if (rtc_fd >= 0){
	// -------- RTC -----------
	current_module="sleep_rtc";
        while (time_frame > 0.000) {
	    unsigned long rtc_ts;
	    if (read(rtc_fd, &rtc_ts, sizeof(rtc_ts)) <= 0)
		mp_tmsg(MSGT_CPLAYER, MSGL_ERR, "Linux RTC read error: %s\n", strerror(errno));
            time_frame -= get_relative_time(mpctx);
	}
    } else
#endif
    {
	// assume kernel HZ=100 for softsleep, works with larger HZ but with
	// unnecessarily high CPU usage
	float margin = softsleep ? 0.011 : 0;
	current_module = "sleep_timer";
	while (time_frame > margin) {
	    usec_sleep(1000000 * (time_frame - margin));
            time_frame -= get_relative_time(mpctx);
	}
	if (softsleep){
	    current_module = "sleep_soft";
	    if (time_frame < 0)
		mp_tmsg(MSGT_AVSYNC, MSGL_WARN, "Warning! Softsleep underflow!\n");
	    while (time_frame > 0)
                time_frame -= get_relative_time(mpctx); // burn the CPU
	}
    }
    return time_frame;
}

#ifdef CONFIG_DVDNAV
#ifndef FF_B_TYPE
#define FF_B_TYPE 3
#endif
/// store decoded video image
static mp_image_t * mp_dvdnav_copy_mpi(mp_image_t *to_mpi,
                                       mp_image_t *from_mpi) {
    mp_image_t *mpi;

    /// Do not store B-frames
    if (from_mpi->pict_type == FF_B_TYPE)
        return to_mpi;

    if (to_mpi &&
        to_mpi->w == from_mpi->w &&
        to_mpi->h == from_mpi->h &&
        to_mpi->imgfmt == from_mpi->imgfmt)
        mpi = to_mpi;
    else {
        if (to_mpi)
            free_mp_image(to_mpi);
        if (from_mpi->w == 0 || from_mpi->h == 0)
            return NULL;
        mpi = alloc_mpi(from_mpi->w,from_mpi->h,from_mpi->imgfmt);
    }

    copy_mpi(mpi,from_mpi);
    return mpi;
}

static void mp_dvdnav_reset_stream (MPContext *ctx) {
    struct MPOpts *opts = &ctx->opts;
    if (ctx->sh_video) {
        /// clear video pts
        ctx->d_video->pts = 0.0f;
        ctx->sh_video->pts = 0.0f;
        ctx->sh_video->i_pts = 0.0f;
        ctx->sh_video->last_pts = 0.0f;
        ctx->sh_video->num_buffered_pts = 0;
        ctx->sh_video->num_frames = 0;
        ctx->sh_video->num_frames_decoded = 0;
        ctx->sh_video->timer = 0.0f;
        ctx->sh_video->stream_delay = 0.0f;
        ctx->sh_video->timer = 0;
        ctx->demuxer->stream_pts = MP_NOPTS_VALUE;
    }

    if (ctx->sh_audio) {
        /// free audio packets and reset
        ds_free_packs(ctx->d_audio);
        audio_delay -= ctx->sh_audio->stream_delay;
        ctx->delay =- audio_delay;
        ctx->audio_out->reset();
        resync_audio_stream(ctx->sh_audio);
    }

    if (ctx->d_sub) opts->sub_id = -2;

    audio_delay = 0.0f;

    /// clear all EOF related flags
    ctx->d_video->eof = ctx->d_audio->eof = ctx->stream->eof = 0;
}

/// Restore last decoded DVDNAV (still frame)
static mp_image_t *mp_dvdnav_restore_smpi(struct MPContext *mpctx,
                                          int *in_size,
                                          unsigned char **start,
                                          mp_image_t *decoded_frame)
{
    if (mpctx->stream->type != STREAMTYPE_DVDNAV)
        return decoded_frame;

    /// a change occured in dvdnav stream
    if (mp_dvdnav_cell_has_changed(mpctx->stream,0)) {
        mp_dvdnav_read_wait(mpctx->stream, 1, 1);
        mp_dvdnav_context_free(mpctx);
        mp_dvdnav_reset_stream(mpctx);
        mp_dvdnav_read_wait(mpctx->stream, 0, 1);
        mp_dvdnav_cell_has_changed(mpctx->stream,1);
    }

    if (*in_size < 0) {
        float len;

        /// Display still frame, if any
        if (mpctx->nav_smpi && !mpctx->nav_buffer)
            decoded_frame = mpctx->nav_smpi;

        /// increment video frame : continue playing after still frame
        len = demuxer_get_time_length(mpctx->demuxer);
        if (mpctx->sh_video->pts >= len &&
            mpctx->sh_video->pts > 0.0 && len > 0.0) {
            mp_dvdnav_skip_still(mpctx->stream);
            mp_dvdnav_skip_wait(mpctx->stream);
        }
        mpctx->sh_video->pts += 1 / mpctx->sh_video->fps;

        if (mpctx->nav_buffer) {
            *start = mpctx->nav_start;
            *in_size = mpctx->nav_in_size;
            if (mpctx->nav_start)
                memcpy(*start,mpctx->nav_buffer,mpctx->nav_in_size);
        }
    }

    return decoded_frame;
}

/// Save last decoded DVDNAV (still frame)
static void mp_dvdnav_save_smpi(struct MPContext *mpctx, int in_size,
                                unsigned char *start,
                                mp_image_t *decoded_frame)
{
    if (mpctx->stream->type != STREAMTYPE_DVDNAV)
        return;

    if (mpctx->nav_buffer)
        free(mpctx->nav_buffer);

    mpctx->nav_buffer = malloc(in_size);
    mpctx->nav_start = start;
    mpctx->nav_in_size = mpctx->nav_buffer ? in_size : -1;
    if (mpctx->nav_buffer)
        memcpy(mpctx->nav_buffer,start,in_size);

    if (decoded_frame && mpctx->nav_smpi != decoded_frame)
        mpctx->nav_smpi = mp_dvdnav_copy_mpi(mpctx->nav_smpi,decoded_frame);
}
#endif /* CONFIG_DVDNAV */

/* Modify video timing to match the audio timeline. There are two main
 * reasons this is needed. First, video and audio can start from different
 * positions at beginning of file or after a seek (MPlayer starts both
 * immediately even if they have different pts). Second, the file can have
 * audio timestamps that are inconsistent with the duration of the audio
 * packets, for example two consecutive timestamp values differing by
 * one second but only a packet with enough samples for half a second
 * of playback between them.
 */
static void adjust_sync(struct MPContext *mpctx, double frame_time)
{
    struct MPOpts *opts = &mpctx->opts;
    current_module = "av_sync";

    if (!mpctx->sh_audio)
        return;

    double a_pts = written_audio_pts(mpctx) - mpctx->delay;
    double v_pts = mpctx->sh_video->pts;
    double av_delay = a_pts - v_pts;
    // Try to sync vo_flip() so it will *finish* at given time
    av_delay += mpctx->last_vo_flip_duration;
    av_delay -= audio_delay;   // This much pts difference is desired

    double change = av_delay * 0.1;
    double max_change = default_max_pts_correction >= 0 ?
        default_max_pts_correction : frame_time * 0.1;
    if (change < -max_change)
        change = -max_change;
    else if (change > max_change)
        change = max_change;
    mpctx->delay += change;
    mpctx->total_avsync_change += change;
}

static int fill_audio_out_buffers(struct MPContext *mpctx)
{
    struct MPOpts *opts = &mpctx->opts;
    unsigned int t;
    double tt;
    int playsize;
    int playflags=0;
    int audio_eof=0;
    int bytes_to_write;
    sh_audio_t * const sh_audio = mpctx->sh_audio;

    current_module="play_audio";

    while (1) {
	int sleep_time;
	// all the current uses of ao_data.pts seem to be in aos that handle
	// sync completely wrong; there should be no need to use ao_data.pts
	// in get_space()
	ao_data.pts = ((mpctx->sh_video?mpctx->sh_video->timer:0)+mpctx->delay)*90000.0;
	bytes_to_write = mpctx->audio_out->get_space();
	if (mpctx->sh_video || bytes_to_write >= ao_data.outburst)
	    break;

	// handle audio-only case:
	// this is where mplayer sleeps during audio-only playback
	// to avoid 100% CPU use
	sleep_time = (ao_data.outburst - bytes_to_write) * 1000 / ao_data.bps;
	if (sleep_time < 10) sleep_time = 10; // limit to 100 wakeups per second
	usec_sleep(sleep_time * 1000);
    }

    while (bytes_to_write) {
	playsize = bytes_to_write;
	if (playsize > MAX_OUTBURST)
	    playsize = MAX_OUTBURST;
	bytes_to_write -= playsize;

	// Fill buffer if needed:
	current_module="decode_audio";
	t = GetTimer();
	if (decode_audio(sh_audio, playsize) < 0) // EOF or error
	    if (mpctx->d_audio->eof) {
		audio_eof = 1;
		if (sh_audio->a_out_buffer_len == 0)
		    return 0;
	    }
	t = GetTimer() - t;
	tt = t*0.000001f; audio_time_usage+=tt;
	if (playsize > sh_audio->a_out_buffer_len) {
	    playsize = sh_audio->a_out_buffer_len;
	    if (audio_eof)
		playflags |= AOPLAY_FINAL_CHUNK;
	}
	if (!playsize)
	    break;

	// play audio:
	current_module="play_audio";

	// Is this pts value actually useful for the aos that access it?
	// They're obviously badly broken in the way they handle av sync;
	// would not having access to this make them more broken?
	ao_data.pts = ((mpctx->sh_video?mpctx->sh_video->timer:0)+mpctx->delay)*90000.0;
	playsize = mpctx->audio_out->play(sh_audio->a_out_buffer, playsize, playflags);

	if (playsize > 0) {
	    sh_audio->a_out_buffer_len -= playsize;
	    memmove(sh_audio->a_out_buffer, &sh_audio->a_out_buffer[playsize],
		    sh_audio->a_out_buffer_len);
	    mpctx->delay += opts->playback_speed*playsize/(double)ao_data.bps;
	}
	else if (audio_eof && mpctx->audio_out->get_delay() < .04) {
	    // Sanity check to avoid hanging in case current ao doesn't output
	    // partial chunks and doesn't check for AOPLAY_FINAL_CHUNK
	    mp_msg(MSGT_CPLAYER, MSGL_WARN, "Audio output truncated at end.\n");
	    sh_audio->a_out_buffer_len = 0;
	}
    }
    return 1;
}

static int sleep_until_update(struct MPContext *mpctx, float *time_frame,
                              float *aq_sleep_time)
{
    struct MPOpts *opts = &mpctx->opts;
    int frame_time_remaining = 0;
    current_module="calc_sleep_time";

    *time_frame -= get_relative_time(mpctx); // reset timer

    if (mpctx->sh_audio && !mpctx->d_audio->eof) {
	float delay = mpctx->audio_out->get_delay();
	mp_dbg(MSGT_AVSYNC, MSGL_DBG2, "delay=%f\n", delay);

	if (autosync) {
	    /*
	     * Adjust this raw delay value by calculating the expected
	     * delay for this frame and generating a new value which is
	     * weighted between the two.  The higher autosync is, the
	     * closer to the delay value gets to that which "-nosound"
	     * would have used, and the longer it will take for A/V
	     * sync to settle at the right value (but it eventually will.)
	     * This settling time is very short for values below 100.
	     */
	    float predicted = mpctx->delay / opts->playback_speed + *time_frame;
	    float difference = delay - predicted;
	    delay = predicted + difference / (float)autosync;
	}

	*time_frame = delay - mpctx->delay / opts->playback_speed;

	// delay = amount of audio buffered in soundcard/driver
	if (delay > 0.25) delay=0.25; else
	if (delay < 0.10) delay=0.10;
	if (*time_frame > delay*0.6) {
	    // sleep time too big - may cause audio drops (buffer underrun)
	    frame_time_remaining = 1;
	    *time_frame = delay*0.5;
	}
    } else {
	// If we're lagging more than 200 ms behind the right playback rate,
	// don't try to "catch up".
	// If benchmark is set always output frames as fast as possible
	// without sleeping.
	if (*time_frame < -0.2 || benchmark)
	    *time_frame = 0;
    }

    *aq_sleep_time += *time_frame;


    //============================== SLEEP: ===================================

    // flag 256 means: libvo driver does its timing (dvb card)
    if (*time_frame > 0.001 && !(mpctx->sh_video->output_flags&256))
	*time_frame = timing_sleep(mpctx, *time_frame);
    return frame_time_remaining;
}

int reinit_video_chain(struct MPContext *mpctx)
{
    struct MPOpts *opts = &mpctx->opts;
    sh_video_t * const sh_video = mpctx->sh_video;
    double ar=-1.0;
    //================== Init VIDEO (codec & libvo) ==========================
    if (!opts->fixed_vo || !(mpctx->initialized_flags & INITIALIZED_VO)) {
    current_module="preinit_libvo";

    //shouldn't we set dvideo->id=-2 when we fail?
    //if((mpctx->video_out->preinit(vo_subdevice))!=0){
    if(!(mpctx->video_out=init_best_video_out(opts, mpctx->x11_state, mpctx->key_fifo, mpctx->input))){
      mp_tmsg(MSGT_CPLAYER,MSGL_FATAL,"Error opening/initializing the selected video_out (-vo) device.\n");
      goto err_out;
    }
    mpctx->initialized_flags|=INITIALIZED_VO;
  }

  if(stream_control(mpctx->demuxer->stream, STREAM_CTRL_GET_ASPECT_RATIO, &ar) != STREAM_UNSUPPORTED)
      mpctx->sh_video->stream_aspect = ar;
  current_module="init_video_filters";
  {
    char* vf_arg[] = { "_oldargs_", (char*)mpctx->video_out , NULL };
    sh_video->vfilter = vf_open_filter(opts, NULL,"vo",vf_arg);
  }
#ifdef CONFIG_MENU
  if(use_menu) {
    char* vf_arg[] = { "_oldargs_", menu_root, NULL };
    vf_menu = vf_open_plugin(opts,libmenu_vfs,sh_video->vfilter,"menu",vf_arg);
    if(!vf_menu) {
      mp_tmsg(MSGT_CPLAYER,MSGL_ERR,"Can't open libmenu video filter with root menu %s.\n",menu_root);
      use_menu = 0;
    }
  }
  if(vf_menu)
    sh_video->vfilter = vf_menu;
#endif

#ifdef CONFIG_ASS
  if(ass_enabled) {
    int i;
    int insert = 1;
    if (opts->vf_settings)
      for (i = 0; opts->vf_settings[i].name; ++i)
        if (strcmp(opts->vf_settings[i].name, "ass") == 0) {
          insert = 0;
          break;
        }
    if (insert) {
      extern vf_info_t vf_info_ass;
      const vf_info_t* libass_vfs[] = {&vf_info_ass, NULL};
      char* vf_arg[] = {"auto", "1", NULL};
      vf_instance_t* vf_ass = vf_open_plugin(opts, libass_vfs,sh_video->vfilter,"ass",vf_arg);
      if (vf_ass)
        sh_video->vfilter = vf_ass;
      else
        mp_msg(MSGT_CPLAYER,MSGL_ERR, "ASS: cannot add video filter\n");
    }
  }
#endif

  sh_video->vfilter = append_filters(sh_video->vfilter, opts->vf_settings);

#ifdef CONFIG_ASS
  if (ass_enabled)
    sh_video->vfilter->control(sh_video->vfilter, VFCTRL_INIT_EOSD, ass_library);
#endif

  current_module="init_video_codec";

  mp_msg(MSGT_CPLAYER,MSGL_INFO,"==========================================================================\n");
  init_best_video_codec(sh_video,video_codec_list,video_fm_list);
  mp_msg(MSGT_CPLAYER,MSGL_INFO,"==========================================================================\n");

  if(!sh_video->initialized){
    if(!opts->fixed_vo) uninit_player(mpctx, INITIALIZED_VO);
    goto err_out;
  }

  mpctx->initialized_flags|=INITIALIZED_VCODEC;

  if (sh_video->codec)
    mp_msg(MSGT_IDENTIFY, MSGL_INFO, "ID_VIDEO_CODEC=%s\n", sh_video->codec->name);

  sh_video->last_pts = MP_NOPTS_VALUE;
  sh_video->num_buffered_pts = 0;
  sh_video->next_frame_time = 0;

  if(auto_quality>0){
    // Auto quality option enabled
    output_quality=get_video_quality_max(sh_video);
    if(auto_quality>output_quality) auto_quality=output_quality;
    else output_quality=auto_quality;
    mp_msg(MSGT_CPLAYER,MSGL_V,"AutoQ: setting quality to %d.\n",output_quality);
    set_video_quality(sh_video,output_quality);
  }

  // ========== Init display (sh_video->disp_w*sh_video->disp_h/out_fmt) ============

  current_module="init_vo";

  return 1;

err_out:
  mpctx->sh_video = mpctx->d_video->sh = NULL;
  return 0;
}

static double update_video_nocorrect_pts(struct MPContext *mpctx,
                                         int *blit_frame)
{
    struct sh_video *sh_video = mpctx->sh_video;
    *blit_frame = 0;
    double frame_time = 0;
    while (1) {
        current_module = "filter_video";
        // In nocorrect-pts mode there is no way to properly time these frames
        if (vf_output_queued_frame(sh_video->vfilter))
            break;
        unsigned char *packet = NULL;
        frame_time = sh_video->next_frame_time;
        if (mpctx->update_video_immediately)
            frame_time = 0;
        int in_size = video_read_frame(sh_video, &sh_video->next_frame_time,
                                       &packet, force_fps);
        if (in_size < 0) {
#ifdef CONFIG_DVDNAV
            if (mpctx->stream->type == STREAMTYPE_DVDNAV) {
                if (mp_dvdnav_is_eof(mpctx->stream))
                    return -1;
                if (mpctx->d_video)
                    mpctx->d_video->eof = 0;
                if (mpctx->d_audio)
                    mpctx->d_audio->eof = 0;
                mpctx->stream->eof = 0;
            } else
#endif
            return -1;
        }
        if (in_size > max_framesize)
            max_framesize = in_size;
        sh_video->timer += frame_time;
        if (mpctx->sh_audio)
            mpctx->delay -= frame_time;
        // video_read_frame can change fps (e.g. for ASF video)
        vo_fps = sh_video->fps;
        int framedrop_type = check_framedrop(mpctx, frame_time);
        current_module = "decode video";

        void *decoded_frame;
#ifdef CONFIG_DVDNAV
        decoded_frame = mp_dvdnav_restore_smpi(mpctx, &in_size, &packet, NULL);
        if (in_size >= 0 && !decoded_frame)
#endif
        decoded_frame = decode_video(sh_video, packet, in_size, framedrop_type,
                                     sh_video->pts);
#ifdef CONFIG_DVDNAV
        // Save last still frame for future display
        mp_dvdnav_save_smpi(mpctx, in_size, packet, decoded_frame);
#endif
        if (decoded_frame) {
            // These updates are done here for vf_expand OSD/subtitles
            update_subtitles(sh_video, mpctx->d_sub, mpctx->video_offset, 0);
            update_teletext(sh_video, mpctx->demuxer, 0);
            update_osd_msg(mpctx);
            current_module = "filter video";
            if (filter_video(sh_video, decoded_frame, sh_video->pts))
                break;
        }
    }
    *blit_frame = 1;
    return frame_time;
}

static double update_video(struct MPContext *mpctx, int *blit_frame)
{
    struct sh_video *sh_video = mpctx->sh_video;
    *blit_frame = 0;
    sh_video->vfilter->control(sh_video->vfilter, VFCTRL_SET_OSD_OBJ,
                               mpctx->osd); // hack for vf_expand
    if (!mpctx->opts.correct_pts)
        return update_video_nocorrect_pts(mpctx, blit_frame);

    double pts;

    while (1) {
        current_module = "filter_video";
        // XXX Time used in this call is not counted in any performance
        // timer now, OSD time is not updated correctly for filter-added frames
        if (vf_output_queued_frame(sh_video->vfilter))
            break;
        unsigned char *packet = NULL;
        bool hit_eof = false;
        int in_size = ds_get_packet_pts(mpctx->d_video, &packet, &pts);
        if (pts != MP_NOPTS_VALUE)
            pts += mpctx->video_offset;
        if (in_size < 0) {
            // try to extract last frames in case of decoder lag
            in_size = 0;
            pts = 1e300;
            hit_eof = true;
        }
        if (in_size > max_framesize)
            max_framesize = in_size;
        current_module = "decode video";
        int framedrop_type = check_framedrop(mpctx, sh_video->frametime);
        void *decoded_frame = decode_video(sh_video, packet, in_size,
                                           framedrop_type, pts);
        if (decoded_frame) {
            // These updates are done here for vf_expand OSD/subtitles
            update_subtitles(sh_video, mpctx->d_sub, mpctx->video_offset, 0);
            update_teletext(sh_video, mpctx->demuxer, 0);
            update_osd_msg(mpctx);
            current_module = "filter video";
            if (filter_video(sh_video, decoded_frame, sh_video->pts))
                break;
        } else if (hit_eof)
            return -1;
    }

    sh_video->vfilter->control(sh_video->vfilter, VFCTRL_GET_PTS, &pts);
    if (pts == MP_NOPTS_VALUE) {
        mp_msg(MSGT_CPLAYER, MSGL_ERR, "Video pts after filters MISSING\n");
        // Try to use decoder pts from before filters
        pts = sh_video->pts;
        if (pts == MP_NOPTS_VALUE)
            pts = sh_video->last_pts;
    }
    sh_video->pts = pts;
    if (sh_video->last_pts == MP_NOPTS_VALUE)
        sh_video->last_pts = sh_video->pts;
    else if (sh_video->last_pts > sh_video->pts) {
        mp_msg(MSGT_CPLAYER, MSGL_INFO, "Decreasing video pts: %f < %f\n",
               sh_video->pts, sh_video->last_pts);
        /* If the difference in pts is small treat it as jitter around the
         * right value (possibly caused by incorrect timestamp ordering) and
         * just show this frame immediately after the last one.
         * Treat bigger differences as timestamp resets and start counting
         * timing of later frames from the position of this one. */
        if (sh_video->last_pts - sh_video->pts > 0.5)
            sh_video->last_pts = sh_video->pts;
        else
            sh_video->pts = sh_video->last_pts;
    }
    double frame_time = sh_video->pts - sh_video->last_pts;
    sh_video->last_pts = sh_video->pts;
    sh_video->timer += frame_time;
    if (mpctx->sh_audio)
        mpctx->delay -= frame_time;
    *blit_frame = 1;
    return frame_time;
}

void pause_player(struct MPContext *mpctx)
{
    if (mpctx->paused)
        return;
    mpctx->paused = 1;
    mpctx->step_frames = 0;
    mpctx->time_frame -= get_relative_time(mpctx);

    if (mpctx->video_out && mpctx->sh_video && mpctx->video_out->config_ok)
	vo_control(mpctx->video_out, VOCTRL_PAUSE, NULL);

    if (mpctx->audio_out && mpctx->sh_audio)
	mpctx->audio_out->pause();	// pause audio, keep data if possible
}

void unpause_player(struct MPContext *mpctx)
{
    if (!mpctx->paused)
        return;
    mpctx->paused = 0;

    if (mpctx->audio_out && mpctx->sh_audio)
        mpctx->audio_out->resume();	// resume audio
    if (mpctx->video_out && mpctx->sh_video && mpctx->video_out->config_ok
        && !mpctx->step_frames)
        vo_control(mpctx->video_out, VOCTRL_RESUME, NULL);	// resume video
    (void)get_relative_time(mpctx);	// ignore time that passed during pause
}

void add_step_frame(struct MPContext *mpctx)
{
    mpctx->step_frames++;
    if (mpctx->video_out && mpctx->sh_video && mpctx->video_out->config_ok)
	vo_control(mpctx->video_out, VOCTRL_PAUSE, NULL);
    unpause_player(mpctx);
}

static void pause_loop(struct MPContext *mpctx)
{
    mp_cmd_t* cmd;
    if (!quiet) {
        // Small hack to display the pause message on the OSD line.
        // The pause string is: "\n == PAUSE == \r" so we need to
        // take the first and the last char out
	if (term_osd && !mpctx->sh_video) {
	    char msg[128] = _("\n ===== PAUSE =====\r");
	    int mlen = strlen(msg);
	    msg[mlen-1] = '\0';
	    set_osd_msg(OSD_MSG_PAUSE, 1, 0, "%s", msg+1);
	    update_osd_msg(mpctx);
	} else
	    mp_tmsg(MSGT_CPLAYER,MSGL_STATUS,"\n ===== PAUSE =====\r");
        mp_msg(MSGT_IDENTIFY, MSGL_INFO, "ID_PAUSED\n");
    }

    while ( (cmd = mp_input_get_cmd(mpctx->input, 20, 1, 1)) == NULL
            || cmd->id == MP_CMD_SET_MOUSE_POS || cmd->pausing == 4) {
	if (cmd) {
	  cmd = mp_input_get_cmd(mpctx->input, 0,1,0);
	  run_command(mpctx, cmd);
	  mp_cmd_free(cmd);
	  continue;
	}
	if (mpctx->sh_video && mpctx->video_out)
	    vo_check_events(mpctx->video_out);
#ifdef CONFIG_MENU
	if (vf_menu)
	    vf_menu_pause_update(vf_menu);
#endif
	usec_sleep(20000);
      update_osd_msg(mpctx);
      int hack = vo_osd_changed(0);
      vo_osd_changed(hack);
      if (hack)
          break;
    }
}


// Find the right mute status and record position for new file position
static void edl_seek_reset(MPContext *mpctx)
{
    mpctx->edl_muted = 0;
    next_edl_record = edl_records;

    while (next_edl_record) {
	if (next_edl_record->start_sec >= mpctx->sh_video->pts)
	    break;

	if (next_edl_record->action == EDL_MUTE)
	    mpctx->edl_muted = !mpctx->edl_muted;
	next_edl_record = next_edl_record->next;
    }
    if ((mpctx->user_muted | mpctx->edl_muted) != mpctx->mixer.muted)
	mixer_mute(&mpctx->mixer);
}


// Execute EDL command for the current position if one exists
static void edl_update(MPContext *mpctx)
{
    if (!next_edl_record)
	return;

    if (!mpctx->sh_video) {
	mp_tmsg(MSGT_CPLAYER, MSGL_ERR, "Cannot use EDL without video, disabling.\n");
	free_edl(edl_records);
	next_edl_record = NULL;
	edl_records = NULL;
	return;
    }

    if (mpctx->sh_video->pts >= next_edl_record->start_sec) {
	if (next_edl_record->action == EDL_SKIP) {
	    mpctx->osd_function = OSD_FFW;
	    mpctx->abs_seek_pos = 0;
	    mpctx->rel_seek_secs = next_edl_record->length_sec;
	    mp_msg(MSGT_CPLAYER, MSGL_DBG4, "EDL_SKIP: start [%f], stop "
		   "[%f], length [%f]\n", next_edl_record->start_sec,
		   next_edl_record->stop_sec, next_edl_record->length_sec);
	}
	else if (next_edl_record->action == EDL_MUTE) {
	    mpctx->edl_muted = !mpctx->edl_muted;
	    if ((mpctx->user_muted | mpctx->edl_muted) != mpctx->mixer.muted)
		mixer_mute(&mpctx->mixer);
	    mp_msg(MSGT_CPLAYER, MSGL_DBG4, "EDL_MUTE: [%f]\n",
		   next_edl_record->start_sec );
	}
	next_edl_record = next_edl_record->next;
    }
}

static void reinit_decoders(struct MPContext *mpctx)
{
    reinit_video_chain(mpctx);
    reinit_audio_chain(mpctx);
    mp_property_do("sub", M_PROPERTY_SET, &mpctx->global_sub_pos, mpctx);
}

static bool timeline_set_part(struct MPContext *mpctx, int i)
{
    struct timeline_part *p = mpctx->timeline + mpctx->timeline_part;
    struct timeline_part *n = mpctx->timeline + i;
    mpctx->timeline_part = i;
    mpctx->video_offset = n->start - n->source_start;
    if (n->source == p->source)
        return false;
    uninit_player(mpctx, INITIALIZED_VCODEC | (mpctx->opts.fixed_vo && mpctx->opts.video_id != -2 ? 0 : INITIALIZED_VO) | INITIALIZED_AO | INITIALIZED_ACODEC);
    mpctx->demuxer = n->source->demuxer;
    mpctx->d_video = mpctx->demuxer->video;
    mpctx->d_audio = mpctx->demuxer->audio;
    mpctx->d_sub = mpctx->demuxer->sub;
    mpctx->sh_video = mpctx->d_video->sh;
    mpctx->sh_audio = mpctx->d_audio->sh;
    return true;
}

// Given pts, switch playback to the corresponding part.
// Return offset within that part.
static double timeline_set_from_time(struct MPContext *mpctx, double pts,
                                     bool *need_reset)
{
    if (pts < 0)
        pts = 0;
    for (int i = 0; i < mpctx->num_timeline_parts; i++) {
        struct timeline_part *p = mpctx->timeline + i;
        if (pts < (p+1)->start) {
            *need_reset = timeline_set_part(mpctx, i);
            return pts - p->start + p->source_start;
        }
    }
    return -1;
}


// style & SEEK_ABSOLUTE == 0 means seek relative to current position, == 1 means absolute
// style & SEEK_FACTOR == 0 means amount in seconds, == 2 means fraction of file length
// return -1 if seek failed (non-seekable stream?), 0 otherwise
static int seek(MPContext *mpctx, double amount, int style)
{
    current_module = "seek";
    if (mpctx->stop_play == AT_END_OF_FILE)
        mpctx->stop_play = KEEP_PLAYING;
    if (mpctx->timeline && style & SEEK_FACTOR) {
        amount *= mpctx->timeline[mpctx->num_timeline_parts].start;
        style &= ~SEEK_FACTOR;
    }
    if ((mpctx->demuxer->accurate_seek || mpctx->timeline) && mpctx->sh_video
        && !(style & (SEEK_ABSOLUTE | SEEK_FACTOR))) {
        style |= SEEK_ABSOLUTE;
        if (amount > 0)
            style |= SEEK_FORWARD;
        else
            style |= SEEK_BACKWARD;
        amount += mpctx->sh_video->pts;
    }

    /* At least the liba52 decoder wants to read from the input stream
     * during initialization, so reinit must be done after the demux_seek()
     * call that clears possible stream EOF. */
    bool need_reset = false;
    if (mpctx->timeline) {
        amount = timeline_set_from_time(mpctx, amount, &need_reset);
        if (amount == -1) {
            mpctx->stop_play = AT_END_OF_FILE;
            // Clear audio from current position
            if (mpctx->sh_audio) {
                mpctx->audio_out->reset();
                mpctx->sh_audio->a_buffer_len = 0;
                mpctx->sh_audio->a_out_buffer_len = 0;
            }
            return -1;
        }
    }
    int seekresult = demux_seek(mpctx->demuxer, amount, audio_delay, style);
    if (need_reset)
        reinit_decoders(mpctx);
    if (seekresult == 0)
	return -1;

    if (mpctx->sh_video) {
	current_module = "seek_video_reset";
	resync_video_stream(mpctx->sh_video);
	if (mpctx->video_out->config_ok)
	    vo_control(mpctx->video_out, VOCTRL_RESET, NULL);
	mpctx->sh_video->num_buffered_pts = 0;
	mpctx->sh_video->last_pts = MP_NOPTS_VALUE;
	mpctx->num_buffered_frames = 0;
	mpctx->delay = 0;
        mpctx->time_frame = 0;
        mpctx->update_video_immediately = true;
	// Not all demuxers set d_video->pts during seek, so this value
	// (which is used by at least vobsub and edl code below) may
	// be completely wrong (probably 0).
	mpctx->sh_video->pts = mpctx->d_video->pts + mpctx->video_offset;
	update_subtitles(mpctx->sh_video, mpctx->d_sub, mpctx->video_offset, 1);
	update_teletext(mpctx->sh_video, mpctx->demuxer, 1);
    }

    if (mpctx->sh_audio) {
	current_module = "seek_audio_reset";
	mpctx->audio_out->reset(); // stop audio, throwing away buffered data
	mpctx->sh_audio->a_buffer_len = 0;
	mpctx->sh_audio->a_out_buffer_len = 0;
    }

    if (vo_vobsub && mpctx->sh_video) {
	current_module = "seek_vobsub_reset";
	vobsub_seek(vo_vobsub, mpctx->sh_video->pts);
    }

    edl_seek_reset(mpctx);

    mpctx->total_avsync_change = 0;
    audio_time_usage = 0; video_time_usage = 0; vout_time_usage = 0;
    drop_frame_cnt = 0;

    current_module = NULL;
    return 0;
}

int get_current_chapter(struct MPContext *mpctx)
{
    if (!mpctx->chapters || !mpctx->sh_video)
        return demuxer_get_current_chapter(mpctx->demuxer);

    int i;
    double current_pts = mpctx->sh_video->pts;
    for (i = 1; i < mpctx->num_chapters; i++)
        if (current_pts < mpctx->chapters[i].start)
            break;
    return i - 1;
}

// currently returns a string allocated with malloc, not talloc
char *chapter_display_name(struct MPContext *mpctx, int chapter)
{
    if (!mpctx->chapters || !mpctx->sh_video)
        return demuxer_chapter_display_name(mpctx->demuxer, chapter);
    return strdup(mpctx->chapters[chapter].name);
}

int seek_chapter(struct MPContext *mpctx, int chapter, double *seek_pts,
                 char **chapter_name)
{
    if (!mpctx->chapters || !mpctx->sh_video)
        return demuxer_seek_chapter(mpctx->demuxer, chapter, seek_pts,
                                    chapter_name);
    if (chapter >= mpctx->num_chapters)
        return -1;
    if (chapter < 0)
        chapter = 0;
    *seek_pts = mpctx->chapters[chapter].start;
    if (chapter_name)
        *chapter_name = talloc_strdup(NULL, mpctx->chapters[chapter].name);
    return chapter;
}

static int find_ordered_chapter_sources(struct MPContext *mpctx,
                                        struct content_source *sources,
                                        int num_sources,
                                        unsigned char uid_map[][16])
{
    int num_filenames = 0;
    char **filenames = NULL;
    if (num_sources > 1) {
        mp_msg(MSGT_CPLAYER, MSGL_INFO, "This file references data from "
               "other sources.\n");
        if (mpctx->stream->type != STREAMTYPE_FILE) {
            mp_msg(MSGT_CPLAYER, MSGL_WARN, "Playback source is not a "
                   "normal disk file. Will not search for related files.\n");
        } else {
            mp_msg(MSGT_CPLAYER, MSGL_INFO, "Will scan other files in the "
                   "same directory to find referenced sources.\n");
            filenames = find_files(mpctx->demuxer->filename, ".mkv",
                                   &num_filenames);
        }
    }

    int num_left = num_sources - 1;
    for (int i = 0; i < num_filenames && num_left > 0; i++) {
        mp_msg(MSGT_CPLAYER, MSGL_INFO, "Checking file %s\n",
               filename_recode(filenames[i]));
        int format;
        struct stream *s = open_stream(filenames[i], &mpctx->opts, &format);
        if (!s)
            continue;
        struct demuxer *d = demux_open(&mpctx->opts, s, DEMUXER_TYPE_MATROSKA,
                                       mpctx->opts.audio_id,
                                       mpctx->opts.video_id,
                                       mpctx->opts.sub_id, filenames[i]);
        if (!d) {
            free_stream(s);
            continue;
        }
        if (d->file_format == DEMUXER_TYPE_MATROSKA) {
            for (int i = 1; i < num_sources; i++) {
                if (sources[i].demuxer)
                    continue;
                if (!memcmp(uid_map[i], d->matroska_data.segment_uid, 16)) {
                    mp_msg(MSGT_CPLAYER, MSGL_INFO,"Match for source %d: %s\n",
                           i, filename_recode(d->filename));
                    sources[i].stream = s;
                    sources[i].demuxer = d;
                    num_left--;
                    goto match;
                }
            }
        }
        free_demuxer(d);
        free_stream(s);
        continue;
    match:
        ;
    }
    talloc_free(filenames);
    if (num_left) {
        mp_msg(MSGT_CPLAYER, MSGL_ERR, "Failed to find ordered chapter part!\n"
               "There will be parts MISSING from the video!\n");
        for (int i = 1, j = 1; i < num_sources; i++)
            if (sources[i].demuxer) {
                sources[j] = sources[i];
                memcpy(uid_map[j], uid_map[i], 16);
                j++;
            }
    }
    return num_sources - num_left;
}

static void build_ordered_chapter_timeline(struct MPContext *mpctx)
{
    if (!mpctx->opts.ordered_chapters) {
        mp_msg(MSGT_CPLAYER, MSGL_INFO, "File uses ordered chapters, but "
               "you have disabled support for them. Ignoring.\n");
        return;
    }

    mp_msg(MSGT_CPLAYER, MSGL_INFO, "File uses ordered chapters, will build "
           "edit timeline.\n");

    struct demuxer *demuxer = mpctx->demuxer;
    struct matroska_data *m = &demuxer->matroska_data;

    struct content_source *sources = talloc_array_ptrtype(NULL, sources,
                                                   m->num_ordered_chapters);
    sources[0].stream = mpctx->stream;
    sources[0].demuxer = mpctx->demuxer;
    unsigned char uid_map[m->num_ordered_chapters][16];
    int num_sources = 1;
    memcpy(uid_map[0], m->segment_uid, 16);

    for (int i = 0; i < m->num_ordered_chapters; i++) {
        struct matroska_chapter *c = m->ordered_chapters + i;
        if (!c->has_segment_uid)
            memcpy(c->segment_uid, m->segment_uid, 16);

        for (int j = 0; j < num_sources; j++)
            if (!memcmp(c->segment_uid, uid_map[j], 16))
                goto found1;
        memcpy(uid_map[num_sources], c->segment_uid, 16);
        sources[num_sources] = (struct content_source){};
        num_sources++;
    found1:
        ;
    }

    num_sources = find_ordered_chapter_sources(mpctx, sources, num_sources,
                                               uid_map);


    struct timeline_part *timeline = talloc_array_ptrtype(NULL, timeline,
                                                  m->num_ordered_chapters + 1);
    struct chapter *chapters = talloc_array_ptrtype(NULL, chapters,
                                                    m->num_ordered_chapters);
    uint64_t starttime = 0;
    uint64_t missing_time = 0;
    int part_count = 0;
    int num_chapters = 0;
    uint64_t prev_part_offset;
    for (int i = 0; i < m->num_ordered_chapters; i++) {
        struct matroska_chapter *c = m->ordered_chapters + i;

        int j;
        for (j = 0; j < num_sources; j++) {
            if (!memcmp(c->segment_uid, uid_map[j], 16))
                goto found2;
        }
        missing_time += c->end - c->start;
        continue;
    found2:;
        chapters[num_chapters].start = starttime / 1000.;
        chapters[num_chapters].name = talloc_strdup(chapters, c->name);
        /* Only add a separate part if the time or file actually changes.
         * Matroska files have chapter divisions that are redundant from
         * timeline point of view because the same chapter structure is used
         * both to specify the timeline and for normal chapter information.
         * Removing a missing inserted external chapter can also cause this. */
        if (part_count == 0 || c->start != starttime + prev_part_offset
            || sources + j != timeline[part_count - 1].source) {
            timeline[part_count].source = sources + j;
            timeline[part_count].start = chapters[num_chapters].start;
            timeline[part_count].source_start = c->start / 1000.;
            prev_part_offset = c->start - starttime;
            part_count++;
        }
        starttime += c->end - c->start;
        num_chapters++;
    }
    timeline[part_count].start = starttime / 1000.;

    if (!part_count) {
        // None of the parts come from the file itself???
        talloc_free(sources);
        talloc_free(timeline);
        talloc_free(chapters);
        return;
    }

    mp_msg(MSGT_CPLAYER, MSGL_V, "Timeline contains %d parts from %d "
           "sources. Total length %.3f seconds.\n", part_count, num_sources,
           timeline[part_count].start);
    if (missing_time)
        mp_msg(MSGT_CPLAYER, MSGL_ERR, "There are %.3f seconds missing "
               "from the timeline!\n", missing_time / 1000.);
    mp_msg(MSGT_CPLAYER, MSGL_V, "Source files:\n");
    for (int i = 0; i < num_sources; i++)
        mp_msg(MSGT_CPLAYER, MSGL_V, "%d: %s\n", i,
               filename_recode(sources[i].demuxer->filename));
    mp_msg(MSGT_CPLAYER, MSGL_V, "Timeline parts: (number, start, "
           "source_start, source):\n");
    for (int i = 0; i < part_count; i++) {
        struct timeline_part *p = timeline + i;
        mp_msg(MSGT_CPLAYER, MSGL_V, "%3d %9.3f %9.3f %3td\n", i, p->start,
               p->source_start, p->source - sources);
    }
    mp_msg(MSGT_CPLAYER, MSGL_V, "END %9.3f\n", timeline[part_count].start);
    mpctx->sources = sources;
    mpctx->num_sources = num_sources;
    mpctx->timeline = timeline;
    mpctx->num_timeline_parts = part_count;
    mpctx->num_chapters = num_chapters;
    mpctx->chapters = chapters;

    mpctx->timeline_part = 0;
    mpctx->video_offset = timeline[0].source_start;
    mpctx->demuxer = timeline[0].source->demuxer;
}


static int read_keys(void *ctx, int fd)
{
    getch2(ctx);
    return mplayer_get_key(ctx, 0);
}


/* This preprocessor directive is a hack to generate a mplayer-nomain.o object
 * file for some tools to link against. */
#ifndef DISABLE_MAIN
int main(int argc,char* argv[]){


char * mem_ptr;

// movie info:

/* Flag indicating whether MPlayer should exit without playing anything. */
int opt_exit = 0;

//float a_frame=0;    // Audio

int i;

    struct MPContext *mpctx = &(struct MPContext){
        .osd_function = OSD_PLAY,
        .begin_skip = MP_NOPTS_VALUE,
        .play_tree_step = 1,
        .global_sub_pos = -1,
        .set_of_sub_pos = -1,
        .file_format = DEMUXER_TYPE_UNKNOWN,
        .last_dvb_step = 1,
    };

  InitTimer();
  srand(GetTimerMS());

  mp_msg_init();

#ifdef CONFIG_X11
  mpctx->x11_state = vo_x11_init_state();
#endif
  struct MPOpts *opts = &mpctx->opts;
  set_default_mplayer_options(opts);
  // Create the config context and register the options
  mpctx->mconfig = m_config_new(opts, cfg_include);
  m_config_register_options(mpctx->mconfig,mplayer_opts);
  mp_input_register_options(mpctx->mconfig);

  // Preparse the command line
  m_config_preparse_command_line(mpctx->mconfig,argc,argv);

#if (defined(__MINGW32__) || defined(__CYGWIN__)) && defined(CONFIG_WIN32DLL)
  set_path_env();
#endif

#ifdef CONFIG_TV
  stream_tv_defaults.immediate = 1;
#endif

    parse_cfgfiles(mpctx, mpctx->mconfig);

    mpctx->playtree = m_config_parse_mp_command_line(mpctx->mconfig, argc, argv);
    if(mpctx->playtree == NULL)
      opt_exit = 1;
    else {
    mpctx->playtree = play_tree_cleanup(mpctx->playtree);
    if(mpctx->playtree) {
      mpctx->playtree_iter = play_tree_iter_new(mpctx->playtree,mpctx->mconfig);
      if(mpctx->playtree_iter) {
	if(play_tree_iter_step(mpctx->playtree_iter,0,0) != PLAY_TREE_ITER_ENTRY) {
	  play_tree_iter_free(mpctx->playtree_iter);
	  mpctx->playtree_iter = NULL;
	}
	mpctx->filename = play_tree_iter_get_file(mpctx->playtree_iter,1);
      }
    }
    }
    mpctx->key_fifo = mp_fifo_create(opts);

  print_version("MPlayer");

#if defined(__MINGW32__) || defined(__CYGWIN__)
	// stop Windows from showing all kinds of annoying error dialogs
	SetErrorMode(0x8003);
	// request 1ms timer resolution
	timeBeginPeriod(1);
#endif

#ifdef CONFIG_PRIORITY
    set_priority();
#endif

    if(opts->video_driver_list && strcmp(opts->video_driver_list[0],"help")==0){
      list_video_out();
      opt_exit = 1;
    }

    if(opts->audio_driver_list && strcmp(opts->audio_driver_list[0],"help")==0){
      list_audio_out();
      opt_exit = 1;
    }

/* Check codecs.conf. */
if(!codecs_file || !parse_codec_cfg(codecs_file)){
  if(!parse_codec_cfg(mem_ptr=get_path("codecs.conf"))){
    if(!parse_codec_cfg(MPLAYER_CONFDIR "/codecs.conf")){
      if(!parse_codec_cfg(NULL)){
        exit_player_with_rc(mpctx, EXIT_NONE, 0);
      }
      mp_tmsg(MSGT_CPLAYER,MSGL_V,"Using built-in default codecs.conf.\n");
    }
  }
  free( mem_ptr ); // release the buffer created by get_path()
}

#if 0
    if(video_codec_list){
	int i;
	video_codec=video_codec_list[0];
	for(i=0;video_codec_list[i];i++)
	    mp_msg(MSGT_FIXME,MSGL_FIXME,"vc#%d: '%s'\n",i,video_codec_list[i]);
    }
#endif
    if(audio_codec_list && strcmp(audio_codec_list[0],"help")==0){
      mp_tmsg(MSGT_CPLAYER, MSGL_INFO, "Available audio codecs:\n");
      mp_msg(MSGT_IDENTIFY, MSGL_INFO, "ID_AUDIO_CODECS\n");
      list_codecs(1);
      mp_msg(MSGT_FIXME, MSGL_FIXME, "\n");
      opt_exit = 1;
    }
    if(video_codec_list && strcmp(video_codec_list[0],"help")==0){
      mp_tmsg(MSGT_CPLAYER, MSGL_INFO, "Available video codecs:\n");
      mp_msg(MSGT_IDENTIFY, MSGL_INFO, "ID_VIDEO_CODECS\n");
      list_codecs(0);
      mp_msg(MSGT_FIXME, MSGL_FIXME, "\n");
      opt_exit = 1;
    }
    if(video_fm_list && strcmp(video_fm_list[0],"help")==0){
      vfm_help();
      mp_msg(MSGT_FIXME, MSGL_FIXME, "\n");
      opt_exit = 1;
    }
    if(audio_fm_list && strcmp(audio_fm_list[0],"help")==0){
      afm_help();
      mp_msg(MSGT_FIXME, MSGL_FIXME, "\n");
      opt_exit = 1;
    }
    if(af_cfg.list && strcmp(af_cfg.list[0],"help")==0){
      af_help();
      printf("\n");
      opt_exit = 1;
    }
#ifdef CONFIG_X11
    if(vo_fstype_list && strcmp(vo_fstype_list[0],"help")==0){
      fstype_help();
      mp_msg(MSGT_FIXME, MSGL_FIXME, "\n");
      opt_exit = 1;
    }
#endif
    if((demuxer_name && strcmp(demuxer_name,"help")==0) ||
       (audio_demuxer_name && strcmp(audio_demuxer_name,"help")==0) ||
       (sub_demuxer_name && strcmp(sub_demuxer_name,"help")==0)){
      demuxer_help();
      mp_msg(MSGT_CPLAYER, MSGL_INFO, "\n");
      opt_exit = 1;
    }
    if(list_properties) {
      property_print_help();
      opt_exit = 1;
    }

    if(opt_exit)
      exit_player(mpctx, EXIT_NONE);

    if(!mpctx->filename && !player_idle_mode){
	// no file/vcd/dvd -> show HELP:
	mp_msg(MSGT_CPLAYER, MSGL_INFO, help_text);
        exit_player_with_rc(mpctx, EXIT_NONE, 0);
    }

    /* Display what configure line was used */
    mp_msg(MSGT_CPLAYER, MSGL_V, "Configuration: " CONFIGURATION "\n");

    // Many users forget to include command line in bugreports...
    if( mp_msg_test(MSGT_CPLAYER,MSGL_V) ){
      mp_tmsg(MSGT_CPLAYER, MSGL_INFO, "CommandLine:");
      for(i=1;i<argc;i++)mp_msg(MSGT_CPLAYER, MSGL_INFO," '%s'",argv[i]);
      mp_msg(MSGT_CPLAYER, MSGL_INFO, "\n");
    }

//------ load global data first ------

  mpctx->osd = osd_create();

// check font
#ifdef CONFIG_FREETYPE
  init_freetype();
#endif
#ifdef CONFIG_FONTCONFIG
  if(font_fontconfig <= 0)
  {
#endif
#ifdef CONFIG_BITMAP_FONT
  if(font_name){
       vo_font=read_font_desc(font_name,font_factor,verbose>1);
       if(!vo_font) mp_tmsg(MSGT_CPLAYER,MSGL_ERR,"Cannot load bitmap font: %s\n",
		filename_recode(font_name));
  } else {
      // try default:
       vo_font=read_font_desc( mem_ptr=get_path("font/font.desc"),font_factor,verbose>1);
       free(mem_ptr); // release the buffer created by get_path()
       if(!vo_font)
       vo_font=read_font_desc(MPLAYER_DATADIR "/font/font.desc",font_factor,verbose>1);
  }
  if (sub_font_name)
    mpctx->osd->sub_font = read_font_desc(sub_font_name, font_factor, verbose>1);
  else
    mpctx->osd->sub_font = vo_font;
#endif
#ifdef CONFIG_FONTCONFIG
  }
#endif

#ifdef CONFIG_ASS
  ass_library = ass_init();
#endif

#ifdef HAVE_RTC
  if(!nortc)
  {
    // seteuid(0); /* Can't hurt to try to get root here */
    if ((rtc_fd = open(rtc_device ? rtc_device : "/dev/rtc", O_RDONLY)) < 0)
	mp_tmsg(MSGT_CPLAYER, MSGL_WARN, "Failed to open %s: %s (it should be readable by the user.)\n",
	    rtc_device ? rtc_device : "/dev/rtc", strerror(errno));
     else {
	unsigned long irqp = 1024; /* 512 seemed OK. 128 is jerky. */

	if (ioctl(rtc_fd, RTC_IRQP_SET, irqp) < 0) {
    	    mp_tmsg(MSGT_CPLAYER, MSGL_WARN, "Linux RTC init error in ioctl (rtc_irqp_set %lu): %s\n", irqp, strerror(errno));
    	    mp_tmsg(MSGT_CPLAYER, MSGL_HINT, "Try adding \"echo %lu > /proc/sys/dev/rtc/max-user-freq\" to your system startup scripts.\n", irqp);
   	    close (rtc_fd);
    	    rtc_fd = -1;
	} else if (ioctl(rtc_fd, RTC_PIE_ON, 0) < 0) {
	    /* variable only by the root */
    	    mp_tmsg(MSGT_CPLAYER, MSGL_ERR, "Linux RTC init error in ioctl (rtc_pie_on): %s\n", strerror(errno));
    	    close (rtc_fd);
	    rtc_fd = -1;
	} else
	    mp_tmsg(MSGT_CPLAYER, MSGL_V, "Using Linux hardware RTC timing (%ldHz).\n", irqp);
    }
  }
    if(rtc_fd<0)
#endif /* HAVE_RTC */
      mp_msg(MSGT_CPLAYER, MSGL_V, "Using %s timing\n",
	     softsleep?"software":timer_name);

#ifdef HAVE_TERMCAP
  load_termcap(NULL); // load key-codes
#endif

// ========== Init keyboard FIFO (connection to libvo) ============

// Init input system
current_module = "init_input";
 mpctx->input = mp_input_init(&opts->input);
 mp_input_add_key_fd(mpctx->input, -1,0,mplayer_get_key,NULL, mpctx->key_fifo);
if(slave_mode)
    mp_input_add_cmd_fd(mpctx->input, 0,USE_SELECT,MP_INPUT_SLAVE_CMD_FUNC,NULL);
else if(!noconsolecontrols)
    mp_input_add_key_fd(mpctx->input, 0, 1, read_keys, NULL, mpctx->key_fifo);
// Set the libstream interrupt callback
stream_set_interrupt_callback(mp_input_check_interrupt, mpctx->input);

#ifdef CONFIG_MENU
 if(use_menu) {
     if(menu_cfg && menu_init(mpctx, mpctx->mconfig, mpctx->input, menu_cfg))
     mp_tmsg(MSGT_CPLAYER, MSGL_V, "Menu initialized: %s\n", menu_cfg);
   else {
     menu_cfg = get_path("menu.conf");
     if(menu_init(mpctx, mpctx->mconfig, mpctx->input, menu_cfg))
       mp_tmsg(MSGT_CPLAYER, MSGL_V, "Menu initialized: %s\n", menu_cfg);
     else {
         if(menu_init(mpctx, mpctx->mconfig, mpctx->input,
                      MPLAYER_CONFDIR "/menu.conf"))
         mp_tmsg(MSGT_CPLAYER, MSGL_V, "Menu initialized: %s\n", MPLAYER_CONFDIR"/menu.conf");
       else {
         mp_tmsg(MSGT_CPLAYER, MSGL_ERR, "Menu init failed.\n");
         use_menu = 0;
       }
     }
   }
 }
#endif

current_module = NULL;

  /// Catch signals
#ifndef __MINGW32__
  signal(SIGCHLD,child_sighandler);
#endif

#ifdef CONFIG_CRASH_DEBUG
  prog_path = argv[0];
#endif
  //========= Catch terminate signals: ================
  // terminate requests:
  signal(SIGTERM,exit_sighandler); // kill
  signal(SIGHUP,exit_sighandler);  // kill -HUP  /  xterm closed

  signal(SIGINT,exit_sighandler);  // Interrupt from keyboard

  signal(SIGQUIT,exit_sighandler); // Quit from keyboard
  signal(SIGPIPE,exit_sighandler); // Some window managers cause this
#ifdef CONFIG_SIGHANDLER
  // fatal errors:
  signal(SIGBUS,exit_sighandler);  // bus error
  signal(SIGSEGV,exit_sighandler); // segfault
  signal(SIGILL,exit_sighandler);  // illegal instruction
  signal(SIGFPE,exit_sighandler);  // floating point exc.
  signal(SIGABRT,exit_sighandler); // abort()
#ifdef CONFIG_CRASH_DEBUG
  if (crash_debug)
    signal(SIGTRAP,exit_sighandler);
#endif
#endif

// ******************* Now, let's see the per-file stuff ********************

play_next_file:

  // init global sub numbers
  mpctx->global_sub_size = 0;
  { int i; for (i = 0; i < SUB_SOURCES; i++) mpctx->global_sub_indices[i] = -1; }

  if (mpctx->filename) {
    load_per_protocol_config (mpctx->mconfig, mpctx->filename);
    load_per_extension_config (mpctx->mconfig, mpctx->filename);
    load_per_file_config (mpctx->mconfig, mpctx->filename);
  }

  if (opts->video_driver_list)
    load_per_output_config (mpctx->mconfig, PROFILE_CFG_VO, opts->video_driver_list[0]);
  if (opts->audio_driver_list)
    load_per_output_config (mpctx->mconfig, PROFILE_CFG_AO, opts->audio_driver_list[0]);

// We must enable getch2 here to be able to interrupt network connection
// or cache filling
if(!noconsolecontrols && !slave_mode){
  if(mpctx->initialized_flags&INITIALIZED_GETCH2)
    mp_tmsg(MSGT_CPLAYER,MSGL_WARN,"WARNING: getch2_init called twice!\n");
  else
    getch2_enable();  // prepare stdin for hotkeys...
  mpctx->initialized_flags|=INITIALIZED_GETCH2;
  mp_msg(MSGT_CPLAYER,MSGL_DBG2,"\n[[[init getch2]]]\n");
}

// =================== GUI idle loop (STOP state) ===========================
while (player_idle_mode && !mpctx->filename) {
    play_tree_t * entry = NULL;
    mp_cmd_t * cmd;
    while (!(cmd = mp_input_get_cmd(mpctx->input, 0,1,0))) { // wait for command
        if (mpctx->video_out)
	    vo_check_events(mpctx->video_out);
        usec_sleep(20000);
    }
    switch (cmd->id) {
        case MP_CMD_LOADFILE:
            // prepare a tree entry with the new filename
            entry = play_tree_new();
            play_tree_add_file(entry, cmd->args[0].v.s);
            // The entry is added to the main playtree after the switch().
            break;
        case MP_CMD_LOADLIST:
            entry = parse_playlist_file(mpctx->mconfig, cmd->args[0].v.s);
            break;
        case MP_CMD_QUIT:
            exit_player_with_rc(mpctx, EXIT_QUIT, (cmd->nargs > 0)? cmd->args[0].v.i : 0);
            break;
        case MP_CMD_GET_PROPERTY:
        case MP_CMD_SET_PROPERTY:
        case MP_CMD_STEP_PROPERTY:
            run_command(mpctx, cmd);
            break;
    }

    mp_cmd_free(cmd);

    if (entry) { // user entered a command that gave a valid entry
        if (mpctx->playtree) // the playtree is always a node with one child. let's clear it
            play_tree_free_list(mpctx->playtree->child, 1);
        else mpctx->playtree=play_tree_new(); // .. or make a brand new playtree

        if (!mpctx->playtree) continue; // couldn't make playtree! wait for next command

        play_tree_set_child(mpctx->playtree, entry);

        /* Make iterator start at the top the of tree. */
        mpctx->playtree_iter = play_tree_iter_new(mpctx->playtree, mpctx->mconfig);
        if (!mpctx->playtree_iter) continue;

        // find the first real item in the tree
        if (play_tree_iter_step(mpctx->playtree_iter,0,0) != PLAY_TREE_ITER_ENTRY) {
            // no items!
            play_tree_iter_free(mpctx->playtree_iter);
            mpctx->playtree_iter = NULL;
            continue; // wait for next command
        }
        mpctx->filename = play_tree_iter_get_file(mpctx->playtree_iter, 1);
    }
}
//---------------------------------------------------------------------------

    if(mpctx->filename)
	mp_tmsg(MSGT_CPLAYER,MSGL_INFO,"\nPlaying %s.\n",
		filename_recode(mpctx->filename));

if (edl_filename) {
    if (edl_records) free_edl(edl_records);
    next_edl_record = edl_records = edl_parse_file();
}
if (edl_output_filename) {
    if (edl_fd) fclose(edl_fd);
    if ((edl_fd = fopen(edl_output_filename, "w")) == NULL)
    {
        mp_tmsg(MSGT_CPLAYER, MSGL_ERR, "Can't open EDL file [%s] for writing.\n",
		filename_recode(edl_output_filename));
    }
}

//==================== Open VOB-Sub ============================

    current_module="vobsub";
    if (vobsub_name){
      vo_vobsub=vobsub_open(vobsub_name,spudec_ifo,1,&vo_spudec);
      if(vo_vobsub==NULL)
        mp_tmsg(MSGT_CPLAYER,MSGL_ERR,"Cannot load subtitles: %s\n",
		filename_recode(vobsub_name));
    } else if (sub_auto && mpctx->filename){
      /* try to autodetect vobsub from movie filename ::atmos */
      char *buf = strdup(mpctx->filename), *psub;
      char *pdot = strrchr(buf, '.');
      char *pslash = strrchr(buf, '/');
#if defined(__MINGW32__) || defined(__CYGWIN__)
      if (!pslash) pslash = strrchr(buf, '\\');
#endif
      if (pdot && (!pslash || pdot > pslash))
        *pdot = '\0';
      vo_vobsub=vobsub_open(buf,spudec_ifo,0,&vo_spudec);
      /* try from ~/.mplayer/sub */
      if(!vo_vobsub && (psub = get_path( "sub/" ))) {
          char *bname;
          int l;
          bname = strrchr(buf,'/');
#if defined(__MINGW32__) || defined(__CYGWIN__)
          if(!bname) bname = strrchr(buf,'\\');
#endif
          if(bname) bname++;
          else bname = buf;
          l = strlen(psub) + strlen(bname) + 1;
          psub = realloc(psub,l);
          strcat(psub,bname);
          vo_vobsub=vobsub_open(psub,spudec_ifo,0,&vo_spudec);
          free(psub);
      }
      free(buf);
    }
    if(vo_vobsub){
      mpctx->initialized_flags|=INITIALIZED_VOBSUB;
      vobsub_set_from_lang(vo_vobsub, dvdsub_lang);
      mp_property_do("sub_forced_only", M_PROPERTY_SET, &forced_subs_only, mpctx);

      // setup global sub numbering
      mpctx->global_sub_indices[SUB_SOURCE_VOBSUB] = mpctx->global_sub_size; // the global # of the first vobsub.
      mpctx->global_sub_size += vobsub_get_indexes_count(vo_vobsub);
    }

//============ Open & Sync STREAM --- fork cache2 ====================

  mpctx->stream=NULL;
  mpctx->demuxer=NULL;
  if (mpctx->d_audio) {
    //free_demuxer_stream(mpctx->d_audio);
    mpctx->d_audio=NULL;
  }
  if (mpctx->d_video) {
    //free_demuxer_stream(d_video);
    mpctx->d_video=NULL;
  }
  mpctx->sh_audio=NULL;
  mpctx->sh_video=NULL;

  current_module="open_stream";
  mpctx->stream = open_stream(mpctx->filename, opts, &mpctx->file_format);
  if(!mpctx->stream) { // error...
      mpctx->stop_play = libmpdemux_was_interrupted(mpctx, PT_NEXT_ENTRY);
    goto goto_next_file;
  }
  mpctx->initialized_flags|=INITIALIZED_STREAM;

  if(mpctx->file_format == DEMUXER_TYPE_PLAYLIST) {
      mp_msg(MSGT_CPLAYER, MSGL_ERR, "\nThis looks like a playlist, but "
             "playlist support will not be used automatically.\n"
             "MPlayer's playlist code is unsafe and should only be used with "
             "trusted sources.\nPlayback will probably fail.\n\n");
#if 0
    play_tree_t* entry;
    // Handle playlist
    current_module="handle_playlist";
    mp_msg(MSGT_CPLAYER,MSGL_V,"Parsing playlist %s...\n",
	    filename_recode(mpctx->filename));
    entry = parse_playtree(mpctx->stream, mpctx->mconfig, 0);
    mpctx->eof=playtree_add_playlist(mpctx, entry);
    goto goto_next_file;
#endif
  }
  mpctx->stream->start_pos+=seek_to_byte;

if(stream_dump_type==5){
  unsigned char buf[4096];
  int len;
  FILE *f;
  current_module="dumpstream";
  if(mpctx->stream->type==STREAMTYPE_STREAM && mpctx->stream->fd<0){
    mp_tmsg(MSGT_CPLAYER,MSGL_FATAL,"Cannot dump this stream - no file descriptor available.\n");
    exit_player(mpctx, EXIT_ERROR);
  }
  stream_reset(mpctx->stream);
  stream_seek(mpctx->stream,mpctx->stream->start_pos);
  f=fopen(stream_dump_name,"wb");
  if(!f){
    mp_tmsg(MSGT_CPLAYER,MSGL_FATAL,"Cannot open dump file.\n");
    exit_player(mpctx, EXIT_ERROR);
  }
  if (dvd_chapter > 1) {
    int chapter = dvd_chapter - 1;
    stream_control(mpctx->stream, STREAM_CTRL_SEEK_TO_CHAPTER, &chapter);
  }
  while(!mpctx->stream->eof && !async_quit_request){
      len=stream_read(mpctx->stream,buf,4096);
      if(len>0) {
        if(fwrite(buf,len,1,f) != 1) {
          mp_tmsg(MSGT_MENCODER,MSGL_FATAL,"%s: Error writing file.\n",stream_dump_name);
          exit_player(mpctx, EXIT_ERROR);
        }
      }
      if(dvd_last_chapter > 0) {
        int chapter = -1;
        if (stream_control(mpctx->stream, STREAM_CTRL_GET_CURRENT_CHAPTER,
                           &chapter) == STREAM_OK && chapter + 1 > dvd_last_chapter)
          break;
      }
  }
  if(fclose(f)) {
    mp_tmsg(MSGT_MENCODER,MSGL_FATAL,"%s: Error writing file.\n",stream_dump_name);
    exit_player(mpctx, EXIT_ERROR);
  }
  mp_tmsg(MSGT_CPLAYER,MSGL_INFO,"Core dumped ;)\n");
  exit_player_with_rc(mpctx, EXIT_EOF, 0);
}

#ifdef CONFIG_DVDREAD
if(mpctx->stream->type==STREAMTYPE_DVD){
  current_module="dvd lang->id";
  if(opts->audio_id==-1) opts->audio_id=dvd_aid_from_lang(mpctx->stream,audio_lang);
  if(dvdsub_lang && opts->sub_id==-2) opts->sub_id=-1;
  if(dvdsub_lang && opts->sub_id==-1) opts->sub_id=dvd_sid_from_lang(mpctx->stream,dvdsub_lang);
  // setup global sub numbering
  mpctx->global_sub_indices[SUB_SOURCE_DEMUX] = mpctx->global_sub_size; // the global # of the first demux-specific sub.
  mpctx->global_sub_size += dvd_number_of_subs(mpctx->stream);
  current_module=NULL;
}
#endif

#ifdef CONFIG_DVDNAV
if(mpctx->stream->type==STREAMTYPE_DVDNAV){
  current_module="dvdnav lang->id";
  if(opts->audio_id==-1) opts->audio_id=mp_dvdnav_aid_from_lang(mpctx->stream,audio_lang);
  if(dvdsub_lang && opts->sub_id==-2) opts->sub_id=-1;
  if(dvdsub_lang && opts->sub_id==-1) opts->sub_id=mp_dvdnav_sid_from_lang(mpctx->stream,dvdsub_lang);
  // setup global sub numbering
  mpctx->global_sub_indices[SUB_SOURCE_DEMUX] = mpctx->global_sub_size; // the global # of the first demux-specific sub.
  mpctx->global_sub_size += mp_dvdnav_number_of_subs(mpctx->stream);
  current_module=NULL;
}
#endif

// CACHE2: initial prefill: 20%  later: 5%  (should be set by -cacheopts)
goto_enable_cache:
if(stream_cache_size>0){
  current_module="enable_cache";
  if(!stream_enable_cache(mpctx->stream,stream_cache_size*1024,
                          stream_cache_size*1024*(stream_cache_min_percent / 100.0),
                          stream_cache_size*1024*(stream_cache_seek_min_percent / 100.0)))
      if((mpctx->stop_play = libmpdemux_was_interrupted(mpctx, PT_NEXT_ENTRY))) goto goto_next_file;
}

//============ Open DEMUXERS --- DETECT file type =======================
current_module="demux_open";

mpctx->demuxer=demux_open(opts, mpctx->stream,mpctx->file_format,opts->audio_id,opts->video_id,opts->sub_id,mpctx->filename);

// HACK to get MOV Reference Files working

if (mpctx->demuxer && mpctx->demuxer->type==DEMUXER_TYPE_PLAYLIST)
{
  unsigned char* playlist_entry;
  play_tree_t *list = NULL, *entry = NULL;

  current_module="handle_demux_playlist";
  while (ds_get_packet(mpctx->demuxer->video,&playlist_entry)>0)
  {
    char *temp, *bname;

    mp_msg(MSGT_CPLAYER,MSGL_V,"Adding file %s to element entry.\n",
	    filename_recode(playlist_entry));

    bname=mp_basename(playlist_entry);
    if ((strlen(bname)>10) && !strncmp(bname,"qt",2) && !strncmp(bname+3,"gateQT",6))
        continue;

    if (!strncmp(bname,mp_basename(mpctx->filename),strlen(bname))) // ignoring self-reference
        continue;

    entry = play_tree_new();

    if (mpctx->filename && !strcmp(mp_basename(playlist_entry),playlist_entry)) // add reference path of current file
    {
      temp=malloc((strlen(mpctx->filename)-strlen(mp_basename(mpctx->filename))+strlen(playlist_entry)+1));
      if (temp)
      {
	strncpy(temp, mpctx->filename, strlen(mpctx->filename)-strlen(mp_basename(mpctx->filename)));
	temp[strlen(mpctx->filename)-strlen(mp_basename(mpctx->filename))]='\0';
	strcat(temp, playlist_entry);
	play_tree_add_file(entry,temp);
	mp_msg(MSGT_CPLAYER,MSGL_V,"Resolving reference to %s.\n",temp);
	free(temp);
      }
    }
    else
      play_tree_add_file(entry,playlist_entry);

    if(!list)
      list = entry;
    else
      play_tree_append_entry(list,entry);
  }
  free_demuxer(mpctx->demuxer);
  mpctx->demuxer = NULL;

  if (list)
  {
    entry = play_tree_new();
    play_tree_set_child(entry,list);
    mpctx->stop_play = playtree_add_playlist(mpctx, entry);
    goto goto_next_file;
  }
}

if(!mpctx->demuxer)
  goto goto_next_file;

 if (mpctx->demuxer->matroska_data.ordered_chapters)
     build_ordered_chapter_timeline(mpctx);

 if (!mpctx->sources) {
     mpctx->sources = talloc_ptrtype(NULL, mpctx->sources);
     *mpctx->sources = (struct content_source){.stream = mpctx->stream,
                                               .demuxer = mpctx->demuxer};
     mpctx->num_sources = 1;
 }

if(dvd_chapter>1) {
  double pts;
  if (seek_chapter(mpctx, dvd_chapter-1, &pts, NULL) >= 0 && pts > -1.0)
    seek(mpctx, pts, SEEK_ABSOLUTE);
}

mpctx->initialized_flags|=INITIALIZED_DEMUXER;

if (mpctx->stream->type != STREAMTYPE_DVD && mpctx->stream->type != STREAMTYPE_DVDNAV) {
  int i;
  int maxid = -1;
  // setup global sub numbering
  mpctx->global_sub_indices[SUB_SOURCE_DEMUX] = mpctx->global_sub_size; // the global # of the first demux-specific sub.
  for (i = 0; i < MAX_S_STREAMS; i++)
    if (mpctx->demuxer->s_streams[i])
      maxid = FFMAX(maxid, mpctx->demuxer->s_streams[i]->sid);
  mpctx->global_sub_size += maxid + 1;
}
// Make opts->sub_id always selectable if set.
if (mpctx->global_sub_size <= mpctx->global_sub_indices[SUB_SOURCE_DEMUX] + opts->sub_id)
  mpctx->global_sub_size = mpctx->global_sub_indices[SUB_SOURCE_DEMUX] + opts->sub_id + 1;

#ifdef CONFIG_ASS
if (ass_enabled && ass_library) {
    for (int j = 0; j < mpctx->num_sources; j++) {
        struct demuxer *d = mpctx->sources[j].demuxer;
        for (int i = 0; i < d->num_attachments; i++) {
            struct demux_attachment *att = d->attachments + i;
            if (extract_embedded_fonts
                && att->name && att->type && att->data && att->data_size
                && (strcmp(att->type, "application/x-truetype-font") == 0
                    || strcmp(att->type, "application/x-font") == 0))
                ass_add_font(ass_library, att->name, att->data, att->data_size);
        }
    }
}
#endif

current_module="demux_open2";

//file_format=demuxer->file_format;

mpctx->d_audio=mpctx->demuxer->audio;
mpctx->d_video=mpctx->demuxer->video;
mpctx->d_sub=mpctx->demuxer->sub;

// select audio stream
select_audio(mpctx->demuxer, opts->audio_id, audio_lang);

// DUMP STREAMS:
if((stream_dump_type)&&(stream_dump_type<4)){
  FILE *f;
  demux_stream_t *ds=NULL;
  current_module="dump";
  // select stream to dump
  switch(stream_dump_type){
  case 1: ds=mpctx->d_audio;break;
  case 2: ds=mpctx->d_video;break;
  case 3: ds=mpctx->d_sub;break;
  }
  if(!ds){
      mp_tmsg(MSGT_CPLAYER,MSGL_FATAL,"dump: FATAL: Selected stream missing!\n");
      exit_player(mpctx, EXIT_ERROR);
  }
  // disable other streams:
  if(mpctx->d_audio && mpctx->d_audio!=ds) {ds_free_packs(mpctx->d_audio); mpctx->d_audio->id=-2; }
  if(mpctx->d_video && mpctx->d_video!=ds) {ds_free_packs(mpctx->d_video); mpctx->d_video->id=-2; }
  if(mpctx->d_sub && mpctx->d_sub!=ds) {ds_free_packs(mpctx->d_sub); mpctx->d_sub->id=-2; }
  // let's dump it!
  f=fopen(stream_dump_name,"wb");
  if(!f){
    mp_tmsg(MSGT_CPLAYER,MSGL_FATAL,"Cannot open dump file.\n");
    exit_player(mpctx, EXIT_ERROR);
  }
  while(!ds->eof){
    unsigned char* start;
    int in_size=ds_get_packet(ds,&start);
    if( (mpctx->demuxer->file_format==DEMUXER_TYPE_AVI || mpctx->demuxer->file_format==DEMUXER_TYPE_ASF || mpctx->demuxer->file_format==DEMUXER_TYPE_MOV)
	&& stream_dump_type==2) fwrite(&in_size,1,4,f);
    if(in_size>0) fwrite(start,in_size,1,f);
    if(dvd_last_chapter>0) {
      int cur_chapter = demuxer_get_current_chapter(mpctx->demuxer);
      if(cur_chapter!=-1 && cur_chapter+1>dvd_last_chapter)
        break;
    }
  }
  fclose(f);
  mp_tmsg(MSGT_CPLAYER,MSGL_INFO,"Core dumped ;)\n");
  exit_player_with_rc(mpctx, EXIT_EOF, 0);
}

mpctx->sh_audio=mpctx->d_audio->sh;
mpctx->sh_video=mpctx->d_video->sh;

if(mpctx->sh_video){

  current_module="video_read_properties";
  if(!video_read_properties(mpctx->sh_video)) {
    mp_tmsg(MSGT_CPLAYER,MSGL_ERR,"Video: Cannot read properties.\n");
    mpctx->sh_video=mpctx->d_video->sh=NULL;
  } else {
    mp_tmsg(MSGT_CPLAYER,MSGL_V,"[V] filefmt:%d fourcc:0x%X size:%dx%d fps:%5.3f ftime:=%6.4f\n",
	   mpctx->demuxer->file_format,mpctx->sh_video->format, mpctx->sh_video->disp_w,mpctx->sh_video->disp_h,
	   mpctx->sh_video->fps,mpctx->sh_video->frametime
	   );

    /* need to set fps here for output encoders to pick it up in their init */
    if(force_fps){
      mpctx->sh_video->fps=force_fps;
      mpctx->sh_video->frametime=1.0f/mpctx->sh_video->fps;
    }
    vo_fps = mpctx->sh_video->fps;

    if(!mpctx->sh_video->fps && !force_fps){
      mp_tmsg(MSGT_CPLAYER,MSGL_ERR,"FPS not specified in the header or invalid, use the -fps option.\n");
      mpctx->sh_video=mpctx->d_video->sh=NULL;
    }
  }

}

if(!mpctx->sh_video && !mpctx->sh_audio){
    mp_tmsg(MSGT_CPLAYER,MSGL_FATAL, "No stream found.\n");
#ifdef CONFIG_DVBIN
	if(mpctx->stream->type == STREAMTYPE_DVB)
	{
		int dir;
		int v = mpctx->last_dvb_step;
		if(v > 0)
			dir = DVB_CHANNEL_HIGHER;
		else
			dir = DVB_CHANNEL_LOWER;

		if(dvb_step_channel(mpctx->stream, dir)) {
                    mpctx->stop_play = PT_NEXT_ENTRY;
                    mpctx->dvbin_reopen = 1;
                }
	}
#endif
    goto goto_next_file; // exit_player(_("Fatal error"));
}

/* display clip info */
demux_info_print(mpctx->demuxer);

//================== Read SUBTITLES (DVD & TEXT) ==========================
if(vo_spudec==NULL && mpctx->sh_video &&
     (mpctx->stream->type==STREAMTYPE_DVD || mpctx->stream->type == STREAMTYPE_DVDNAV)){
  init_vo_spudec(mpctx);
}

if(mpctx->sh_video) {
// after reading video params we should load subtitles because
// we know fps so now we can adjust subtitle time to ~6 seconds AST
// check .sub
  current_module="read_subtitles_file";
  if(sub_name){
    for (i = 0; sub_name[i] != NULL; ++i)
        add_subtitles(mpctx, sub_name[i], mpctx->sh_video->fps, 0);
  }
  if(sub_auto) { // auto load sub file ...
    char *psub = get_path( "sub/" );
    char **tmp = sub_filenames((psub ? psub : ""), mpctx->filename);
    int i = 0;
    free(psub); // release the buffer created by get_path() above
    while (tmp[i]) {
        add_subtitles(mpctx, tmp[i], mpctx->sh_video->fps, 1);
        free(tmp[i++]);
    }
    free(tmp);
  }
  if (mpctx->set_of_sub_size > 0)  {
      // setup global sub numbering
      mpctx->global_sub_indices[SUB_SOURCE_SUBS] = mpctx->global_sub_size; // the global # of the first sub.
      mpctx->global_sub_size += mpctx->set_of_sub_size;
  }
}

if (mpctx->global_sub_size) {
  // find the best sub to use
  int vobsub_index_id = vobsub_get_index_by_id(vo_vobsub, vobsub_id);
  mpctx->global_sub_pos = -1; // no subs by default
  if (vobsub_index_id >= 0) {
    // if user asks for a vobsub id, use that first.
    mpctx->global_sub_pos = mpctx->global_sub_indices[SUB_SOURCE_VOBSUB] + vobsub_index_id;
  } else if (opts->sub_id >= 0 && mpctx->global_sub_indices[SUB_SOURCE_DEMUX] >= 0) {
    // if user asks for a dvd sub id, use that next.
    mpctx->global_sub_pos = mpctx->global_sub_indices[SUB_SOURCE_DEMUX] + opts->sub_id;
  } else if (mpctx->global_sub_indices[SUB_SOURCE_SUBS] >= 0) {
    // if there are text subs to use, use those.  (autosubs come last here)
    mpctx->global_sub_pos = mpctx->global_sub_indices[SUB_SOURCE_SUBS];
  } else if (opts->sub_id < 0 && mpctx->global_sub_indices[SUB_SOURCE_DEMUX] >= 0) {
    // finally select subs by language and container hints
    if (opts->sub_id < 0 && dvdsub_lang)
      opts->sub_id = demuxer_sub_track_by_lang(mpctx->demuxer, dvdsub_lang);
    if (opts->sub_id < 0)
      opts->sub_id = demuxer_default_sub_track(mpctx->demuxer);
    if (opts->sub_id >= 0)
      mpctx->global_sub_pos = mpctx->global_sub_indices[SUB_SOURCE_DEMUX] + opts->sub_id;
  }
  // rather than duplicate code, use the SUB_SELECT handler to init the right one.
  mpctx->global_sub_pos--;
  mp_property_do("sub",M_PROPERTY_STEP_UP,NULL, mpctx);
  if(subdata)
    switch (stream_dump_type) {
        case 3: list_sub_file(subdata); break;
        case 4: dump_mpsub(subdata, mpctx->sh_video->fps); break;
        case 6: dump_srt(subdata, mpctx->sh_video->fps); break;
        case 7: dump_microdvd(subdata, mpctx->sh_video->fps); break;
        case 8: dump_jacosub(subdata, mpctx->sh_video->fps); break;
        case 9: dump_sami(subdata, mpctx->sh_video->fps); break;
    }
}

  mp_msg(MSGT_IDENTIFY,MSGL_INFO,"ID_FILENAME=%s\n",
	  filename_recode(mpctx->filename));
  mp_msg(MSGT_IDENTIFY,MSGL_INFO,"ID_DEMUXER=%s\n", mpctx->demuxer->desc->name);
  if (mpctx->sh_video) {
    /* Assume FOURCC if all bytes >= 0x20 (' ') */
    if (mpctx->sh_video->format >= 0x20202020)
	mp_msg(MSGT_IDENTIFY,MSGL_INFO,"ID_VIDEO_FORMAT=%.4s\n", (char *)&mpctx->sh_video->format);
    else
	mp_msg(MSGT_IDENTIFY,MSGL_INFO,"ID_VIDEO_FORMAT=0x%08X\n", mpctx->sh_video->format);
    mp_msg(MSGT_IDENTIFY,MSGL_INFO,"ID_VIDEO_BITRATE=%d\n", mpctx->sh_video->i_bps*8);
    mp_msg(MSGT_IDENTIFY,MSGL_INFO,"ID_VIDEO_WIDTH=%d\n", mpctx->sh_video->disp_w);
    mp_msg(MSGT_IDENTIFY,MSGL_INFO,"ID_VIDEO_HEIGHT=%d\n", mpctx->sh_video->disp_h);
    mp_msg(MSGT_IDENTIFY,MSGL_INFO,"ID_VIDEO_FPS=%5.3f\n", mpctx->sh_video->fps);
    mp_msg(MSGT_IDENTIFY,MSGL_INFO,"ID_VIDEO_ASPECT=%1.4f\n", mpctx->sh_video->aspect);
  }
  if (mpctx->sh_audio) {
    /* Assume FOURCC if all bytes >= 0x20 (' ') */
    if (mpctx->sh_audio->format >= 0x20202020)
      mp_msg(MSGT_IDENTIFY,MSGL_INFO, "ID_AUDIO_FORMAT=%.4s\n", (char *)&mpctx->sh_audio->format);
    else
      mp_msg(MSGT_IDENTIFY,MSGL_INFO,"ID_AUDIO_FORMAT=%d\n", mpctx->sh_audio->format);
    mp_msg(MSGT_IDENTIFY,MSGL_INFO,"ID_AUDIO_BITRATE=%d\n", mpctx->sh_audio->i_bps*8);
    mp_msg(MSGT_IDENTIFY,MSGL_INFO,"ID_AUDIO_RATE=%d\n", mpctx->sh_audio->samplerate);
    mp_msg(MSGT_IDENTIFY,MSGL_INFO,"ID_AUDIO_NCH=%d\n", mpctx->sh_audio->channels);
  }
  mp_msg(MSGT_IDENTIFY,MSGL_INFO,"ID_LENGTH=%.2lf\n", demuxer_get_time_length(mpctx->demuxer));
  mp_msg(MSGT_IDENTIFY,MSGL_INFO,"ID_SEEKABLE=%d\n",
         mpctx->stream->seek && (!mpctx->demuxer || mpctx->demuxer->seekable));
  if (mpctx->demuxer) {
      if (mpctx->demuxer->num_chapters == 0)
          stream_control(mpctx->demuxer->stream, STREAM_CTRL_GET_NUM_CHAPTERS, &mpctx->demuxer->num_chapters);
      mp_msg(MSGT_IDENTIFY,MSGL_INFO,"ID_CHAPTERS=%d\n", mpctx->demuxer->num_chapters);
  }

if(!mpctx->sh_video) goto main; // audio-only

if(!reinit_video_chain(mpctx)) {
  if(!mpctx->sh_video){
    if(!mpctx->sh_audio) goto goto_next_file;
    goto main; // exit_player(_("Fatal error"));
  }
}

   if(mpctx->sh_video->output_flags & 0x08 && vo_spudec)
      spudec_set_hw_spu(vo_spudec,mpctx->video_out);

#ifdef CONFIG_FREETYPE
   force_load_font = 1;
#endif

//================== MAIN: ==========================
main:
current_module="main";

    if(playing_msg) {
        char* msg = property_expand_string(mpctx, playing_msg);
        mp_msg(MSGT_CPLAYER,MSGL_INFO,"%s",msg);
        free(msg);
    }


// Disable the term OSD in verbose mode
if(verbose) term_osd = 0;

{
//int frame_corr_num=0;   //
//float v_frame=0;    // Video
//float num_frames=0;      // number of frames played

int frame_time_remaining=0; // flag
int blit_frame=0;
mpctx->num_buffered_frames=0;

// Make sure old OSD does not stay around,
// e.g. with -fixed-vo and same-resolution files
clear_osd_msgs();
update_osd_msg(mpctx);

//================ SETUP AUDIO ==========================

if(mpctx->sh_audio){
  reinit_audio_chain(mpctx);
  if (mpctx->sh_audio && mpctx->sh_audio->codec)
    mp_msg(MSGT_IDENTIFY,MSGL_INFO, "ID_AUDIO_CODEC=%s\n", mpctx->sh_audio->codec->name);
}

current_module="av_init";

if(mpctx->sh_video){
  mpctx->sh_video->timer=0;
  if (! ignore_start)
    audio_delay += mpctx->sh_video->stream_delay;
}
if(mpctx->sh_audio){
  if (start_volume >= 0)
    mixer_setvolume(&mpctx->mixer, start_volume, start_volume);
  if (! ignore_start)
    audio_delay -= mpctx->sh_audio->stream_delay;
  mpctx->delay=-audio_delay;
}

if(!mpctx->sh_audio){
  mp_tmsg(MSGT_CPLAYER,MSGL_INFO,"Audio: no sound\n");
  mp_msg(MSGT_CPLAYER,MSGL_V,"Freeing %d unused audio chunks.\n",mpctx->d_audio->packs);
  ds_free_packs(mpctx->d_audio); // free buffered chunks
  //mpctx->d_audio->id=-2;         // do not read audio chunks
  //uninit_player(mpctx, INITIALIZED_AO); // close device
}
if(!mpctx->sh_video){
   mp_tmsg(MSGT_CPLAYER,MSGL_INFO,"Video: no video\n");
   mp_msg(MSGT_CPLAYER,MSGL_V,"Freeing %d unused video chunks.\n",mpctx->d_video->packs);
   ds_free_packs(mpctx->d_video);
   mpctx->d_video->id=-2;
   //if(!fixed_vo) uninit_player(mpctx, INITIALIZED_VO);
}

if (!mpctx->sh_video && !mpctx->sh_audio)
    goto goto_next_file;

//if(demuxer->file_format!=DEMUXER_TYPE_AVI) pts_from_bps=0; // it must be 0 for mpeg/asf!
if(force_fps && mpctx->sh_video){
  vo_fps = mpctx->sh_video->fps=force_fps;
  mpctx->sh_video->frametime=1.0f/mpctx->sh_video->fps;
  mp_tmsg(MSGT_CPLAYER,MSGL_INFO,"FPS forced to be %5.3f (ftime: %5.3f).\n",mpctx->sh_video->fps,mpctx->sh_video->frametime);
}

 mp_input_set_section(mpctx->input, NULL);
//TODO: add desired (stream-based) sections here
 if (mpctx->stream->type==STREAMTYPE_TV) mp_input_set_section(mpctx->input, "tv");
 if (mpctx->stream->type==STREAMTYPE_DVDNAV) mp_input_set_section(mpctx->input, "dvdnav");

//==================== START PLAYING =======================

if(opts->loop_times>1) opts->loop_times--; else
if(opts->loop_times==1) opts->loop_times = -1;

mp_tmsg(MSGT_CPLAYER,MSGL_INFO,"Starting playback...\n");

total_time_usage_start=GetTimer();
audio_time_usage=0; video_time_usage=0; vout_time_usage=0;
total_frame_cnt=0; drop_frame_cnt=0; // fix for multifile fps benchmark
play_n_frames=play_n_frames_mf;

if(play_n_frames==0){
  mpctx->stop_play=PT_NEXT_ENTRY; goto goto_next_file;
}

if (seek_to_sec) {
    seek(mpctx, seek_to_sec, SEEK_ABSOLUTE);
    end_at.pos += seek_to_sec;
}

if (end_at.type == END_AT_SIZE) {
    mp_tmsg(MSGT_CPLAYER, MSGL_WARN, "Option -endpos in MPlayer does not yet support size units.\n");
    end_at.type = END_AT_NONE;
}

#ifdef CONFIG_DVDNAV
mp_dvdnav_context_free(mpctx);
if (mpctx->stream->type == STREAMTYPE_DVDNAV) {
    mp_dvdnav_read_wait(mpctx->stream, 0, 1);
    mp_dvdnav_cell_has_changed(mpctx->stream,1);
}
#endif

 get_relative_time(mpctx); // reset current delta
 mpctx->time_frame = 0;
 mpctx->drop_message_shown = 0;
 mpctx->update_video_immediately = true;
 mpctx->total_avsync_change = 0;
 // Make sure VO knows current pause state
 if (mpctx->sh_video)
     vo_control(mpctx->video_out, mpctx->paused ? VOCTRL_PAUSE : VOCTRL_RESUME,
                NULL);

while(!mpctx->stop_play){
    float aq_sleep_time=0;

if(dvd_last_chapter>0) {
  int cur_chapter = get_current_chapter(mpctx);
  if(cur_chapter!=-1 && cur_chapter+1>dvd_last_chapter)
    goto goto_next_file;
}

if(!mpctx->sh_audio && mpctx->d_audio->sh) {
  mpctx->sh_audio = mpctx->d_audio->sh;
  mpctx->sh_audio->ds = mpctx->d_audio;
  reinit_audio_chain(mpctx);
}

/*========================== PLAY AUDIO ============================*/

if (mpctx->sh_audio && !mpctx->paused)
    if (!fill_audio_out_buffers(mpctx))
	// at eof, all audio at least written to ao
	if (!mpctx->sh_video)
	    mpctx->stop_play = AT_END_OF_FILE;


if(!mpctx->sh_video) {
  // handle audio-only case:
  double a_pos=0;
  // sh_audio can be NULL due to video stream switching
  // TODO: handle this better
  if (mpctx->sh_audio)
    a_pos = playing_audio_pts(mpctx);

  print_status(mpctx, a_pos, false);

  if(end_at.type == END_AT_TIME && end_at.pos < a_pos)
    mpctx->stop_play = PT_NEXT_ENTRY;
  update_osd_msg(mpctx);

} else {

/*========================== PLAY VIDEO ============================*/

  vo_pts=mpctx->sh_video->timer*90000.0;
  vo_fps=mpctx->sh_video->fps;

  if (!mpctx->num_buffered_frames) {
      double frame_time = update_video(mpctx, &blit_frame);
      mp_dbg(MSGT_AVSYNC,MSGL_DBG2,"*** ftime=%5.3f ***\n",frame_time);
      if (mpctx->sh_video->vf_initialized < 0) {
	  mp_tmsg(MSGT_CPLAYER,MSGL_FATAL, "\nFATAL: Could not initialize video filters (-vf) or video output (-vo).\n");
	  mpctx->stop_play = PT_NEXT_ENTRY;
          goto goto_next_file;
      }
      if (blit_frame) {
          struct vf_instance *vf = mpctx->sh_video->vfilter;
          vf->control(vf, VFCTRL_DRAW_EOSD, NULL);
          vf->control(vf, VFCTRL_DRAW_OSD, mpctx->osd);
          vo_osd_changed(0);
      }
      if (frame_time < 0)
	  mpctx->stop_play = AT_END_OF_FILE;
      else {
	  // might return with !eof && !blit_frame if !correct_pts
	  mpctx->num_buffered_frames += blit_frame;
          if (mpctx->update_video_immediately) {
              // Show this frame immediately, rest normally
              mpctx->update_video_immediately = false;
          } else {
              mpctx->time_frame += frame_time / opts->playback_speed;
              adjust_sync(mpctx, frame_time);
          }
      }
  }
  if (mpctx->timeline) {
      struct timeline_part *next = mpctx->timeline + mpctx->timeline_part + 1;
      if (mpctx->sh_video->pts >= next->start
          || mpctx->stop_play == AT_END_OF_FILE
          && mpctx->timeline_part + 1 < mpctx->num_timeline_parts) {
          seek(mpctx, next->start, SEEK_ABSOLUTE);
          continue;
      }
  }

// ==========================================================================

//    current_module="draw_osd";
//    if(vo_config_count) mpctx->video_out->draw_osd();

    current_module="vo_check_events";
    vo_check_events(mpctx->video_out);

#ifdef CONFIG_X11
    if (stop_xscreensaver) {
	current_module = "stop_xscreensaver";
	xscreensaver_heartbeat(mpctx->x11_state);
    }
#endif
    if (heartbeat_cmd) {
        static unsigned last_heartbeat;
        unsigned now = GetTimerMS();
        if (now - last_heartbeat > 30000) {
            last_heartbeat = now;
            system(heartbeat_cmd);
        }
    }

    frame_time_remaining = sleep_until_update(mpctx, &mpctx->time_frame, &aq_sleep_time);

//====================== FLIP PAGE (VIDEO BLT): =========================

        current_module="flip_page";
        if (!frame_time_remaining && blit_frame) {
	   unsigned int t2=GetTimer();

           vo_flip_page(mpctx->video_out);
	   mpctx->num_buffered_frames--;

           mpctx->last_vo_flip_duration = (GetTimer() - t2) * 0.000001;
           vout_time_usage += mpctx->last_vo_flip_duration;
           print_status(mpctx, MP_NOPTS_VALUE, true);
        }
        else
            print_status(mpctx, MP_NOPTS_VALUE, false);

//============================ Auto QUALITY ============================

/*Output quality adjustments:*/
if(auto_quality>0){
  current_module="autoq";
//  float total=0.000001f * (GetTimer()-aq_total_time);
//  if(output_quality<auto_quality && aq_sleep_time>0.05f*total)
  if(output_quality<auto_quality && aq_sleep_time>0)
      ++output_quality;
  else
//  if(output_quality>0 && aq_sleep_time<-0.05f*total)
  if(output_quality>1 && aq_sleep_time<0)
      --output_quality;
  else
  if(output_quality>0 && aq_sleep_time<-0.050f) // 50ms
      output_quality=0;
//  printf("total: %8.6f  sleep: %8.6f  q: %d\n",(0.000001f*aq_total_time),aq_sleep_time,output_quality);
  set_video_quality(mpctx->sh_video,output_quality);
}

 if (!frame_time_remaining && blit_frame) {
     if (play_n_frames >= 0) {
         --play_n_frames;
         if (play_n_frames <= 0)
             mpctx->stop_play = PT_NEXT_ENTRY;
     }
     if (mpctx->step_frames > 0) {
         mpctx->step_frames--;
         if (mpctx->step_frames == 0)
             pause_player(mpctx);
     }
 }


// FIXME: add size based support for -endpos
 if (end_at.type == END_AT_TIME &&
         !frame_time_remaining && end_at.pos <= mpctx->sh_video->pts)
     mpctx->stop_play = PT_NEXT_ENTRY;

} // end if(mpctx->sh_video)

#ifdef CONFIG_DVDNAV
 if (mpctx->stream->type == STREAMTYPE_DVDNAV) {
   nav_highlight_t hl;
   mp_dvdnav_get_highlight (mpctx->stream, &hl);
   osd_set_nav_box (hl.sx, hl.sy, hl.ex, hl.ey);
   vo_osd_changed (OSDTYPE_DVDNAV);

   if (mp_dvdnav_stream_has_changed(mpctx->stream)) {
     double ar = -1.0;
     if (stream_control (mpctx->demuxer->stream,
                         STREAM_CTRL_GET_ASPECT_RATIO, &ar)
         != STREAM_UNSUPPORTED)
       mpctx->sh_video->stream_aspect = ar;
   }
 }
#endif

//================= Keyboard events, SEEKing ====================

  current_module="key_events";

{
  while (1) {
  mp_cmd_t* cmd;
  while ((cmd = mp_input_get_cmd(mpctx->input, 0,0,0)) != NULL) {
      run_command(mpctx, cmd);
      mp_cmd_free(cmd);
      if (mpctx->stop_play)
          break;
  }
  if (!mpctx->paused || mpctx->stop_play || mpctx->rel_seek_secs
      || mpctx->abs_seek_pos)
      break;
  if (mpctx->sh_video) {
      update_osd_msg(mpctx);
      int hack = vo_osd_changed(0);
      vo_osd_changed(hack);
      if (hack)
          if (redraw_osd(mpctx->sh_video, mpctx->osd) < 0) {
              add_step_frame(mpctx);
              break;
          }
          else
              vo_osd_changed(0);
  }
  pause_loop(mpctx);
  }
}

// handle -sstep
if (step_sec > 0 && !mpctx->paused) {
	mpctx->osd_function=OSD_FFW;
	mpctx->rel_seek_secs+=step_sec;
}

 edl_update(mpctx);

  /* Looping. */
  if(mpctx->stop_play==AT_END_OF_FILE && opts->loop_times>=0) {
    mp_msg(MSGT_CPLAYER,MSGL_V,"loop_times = %d\n", opts->loop_times);

    if(opts->loop_times>1) opts->loop_times--; else
    if(opts->loop_times==1) opts->loop_times=-1;
    play_n_frames=play_n_frames_mf;
    mpctx->stop_play=0;
    mpctx->abs_seek_pos=SEEK_ABSOLUTE; mpctx->rel_seek_secs=seek_to_sec;
  }

if(mpctx->rel_seek_secs || mpctx->abs_seek_pos){
    seek(mpctx, mpctx->rel_seek_secs, mpctx->abs_seek_pos);

  mpctx->rel_seek_secs=0;
  mpctx->abs_seek_pos=0;
}

} // while(!mpctx->stop_play)

mp_msg(MSGT_GLOBAL,MSGL_V,"EOF code: %d  \n",mpctx->stop_play);

#ifdef CONFIG_DVBIN
if(mpctx->dvbin_reopen)
{
  mpctx->stop_play = 0;
  uninit_player(mpctx, INITIALIZED_ALL-(INITIALIZED_STREAM|INITIALIZED_GETCH2|(opts->fixed_vo?INITIALIZED_VO:0)));
  cache_uninit(mpctx->stream);
  mpctx->dvbin_reopen = 0;
  goto goto_enable_cache;
}
#endif
}

goto_next_file:  // don't jump here after ao/vo/getch initialization!

mp_msg(MSGT_CPLAYER,MSGL_INFO,"\n");

if(benchmark){
    double tot=video_time_usage+vout_time_usage+audio_time_usage;
    double total_time_usage;
    total_time_usage_start=GetTimer()-total_time_usage_start;
    total_time_usage = (float)total_time_usage_start*0.000001;
    mp_msg(MSGT_CPLAYER,MSGL_INFO,"\nBENCHMARKs: VC:%8.3fs VO:%8.3fs A:%8.3fs Sys:%8.3fs = %8.3fs\n",
           video_time_usage,vout_time_usage,audio_time_usage,
           total_time_usage-tot,total_time_usage);
    if(total_time_usage>0.0)
        mp_msg(MSGT_CPLAYER,MSGL_INFO,"BENCHMARK%%: VC:%8.4f%% VO:%8.4f%% A:%8.4f%% Sys:%8.4f%% = %8.4f%%\n",
               100.0*video_time_usage/total_time_usage,
               100.0*vout_time_usage/total_time_usage,
               100.0*audio_time_usage/total_time_usage,
               100.0*(total_time_usage-tot)/total_time_usage,
               100.0);
    if(total_frame_cnt && frame_dropping)
        mp_msg(MSGT_CPLAYER,MSGL_INFO,"BENCHMARKn: disp: %d (%3.2f fps)  drop: %d (%d%%)  total: %d (%3.2f fps)\n",
               total_frame_cnt-drop_frame_cnt,
               (total_time_usage>0.5)?((total_frame_cnt-drop_frame_cnt)/total_time_usage):0,
               drop_frame_cnt,
               100*drop_frame_cnt/total_frame_cnt,
               total_frame_cnt,
               (total_time_usage>0.5)?(total_frame_cnt/total_time_usage):0);
}

// time to uninit all, except global stuff:
uninit_player(mpctx, INITIALIZED_ALL-(opts->fixed_vo?INITIALIZED_VO:0));

if(mpctx->set_of_sub_size > 0) {
    current_module="sub_free";
    for(i = 0; i < mpctx->set_of_sub_size; ++i) {
        sub_free(mpctx->set_of_subtitles[i]);
#ifdef CONFIG_ASS
        if(mpctx->set_of_ass_tracks[i])
            ass_free_track( mpctx->set_of_ass_tracks[i] );
#endif
    }
    mpctx->set_of_sub_size = 0;
}
vo_sub_last = vo_sub=NULL;
subdata=NULL;
#ifdef CONFIG_ASS
ass_track = NULL;
if(ass_library)
    ass_clear_fonts(ass_library);
#endif

 if (!mpctx->stop_play)  // In case some goto jumped here...
     mpctx->stop_play = PT_NEXT_ENTRY;

int playtree_direction = 1;

if(mpctx->stop_play == PT_NEXT_ENTRY || mpctx->stop_play == PT_PREV_ENTRY) {
    if(play_tree_iter_step(mpctx->playtree_iter,mpctx->play_tree_step,0) != PLAY_TREE_ITER_ENTRY) {
        play_tree_iter_free(mpctx->playtree_iter);
        mpctx->playtree_iter = NULL;
    }
    mpctx->play_tree_step = 1;
} else if(mpctx->stop_play == PT_UP_NEXT || mpctx->stop_play == PT_UP_PREV) {
    int direction = mpctx->stop_play == PT_UP_NEXT ? 1 : -1;
    if(mpctx->playtree_iter) {
        if(play_tree_iter_up_step(mpctx->playtree_iter,direction,0) != PLAY_TREE_ITER_ENTRY) {
            play_tree_iter_free(mpctx->playtree_iter);
            mpctx->playtree_iter = NULL;
        }
    }
} else if (mpctx->stop_play == PT_STOP) {
    play_tree_iter_free(mpctx->playtree_iter);
    mpctx->playtree_iter = NULL;
} else { // NEXT PREV SRC
    playtree_direction = mpctx->stop_play == PT_PREV_SRC ? -1 : 1;
}

while(mpctx->playtree_iter != NULL) {
    mpctx->filename = play_tree_iter_get_file(mpctx->playtree_iter, playtree_direction);
    if(mpctx->filename == NULL) {
        if(play_tree_iter_step(mpctx->playtree_iter, playtree_direction, 0) != PLAY_TREE_ITER_ENTRY) {
            play_tree_iter_free(mpctx->playtree_iter);
            mpctx->playtree_iter = NULL;
        };
    } else
        break;
}

if(mpctx->playtree_iter != NULL || player_idle_mode){
    if(!mpctx->playtree_iter) mpctx->filename = NULL;
    mpctx->stop_play = 0;
    goto play_next_file;
}


exit_player_with_rc(mpctx, EXIT_EOF, 0);

return 1;
}
#endif /* DISABLE_MAIN */<|MERGE_RESOLUTION|>--- conflicted
+++ resolved
@@ -76,12 +76,7 @@
 
 #include "osdep/getch2.h"
 #include "osdep/timer.h"
-<<<<<<< HEAD
 #include "osdep/findfiles.h"
-=======
-
-#include "gui/interface.h"
->>>>>>> 3961e12f
 
 #include "input/input.h"
 
@@ -306,12 +301,7 @@
 int   subcc_enabled=0;
 int suboverlap_enabled = 1;
 
-<<<<<<< HEAD
 #include "ass_mp.h"
-=======
-#include "libass/ass.h"
-#include "libass/ass_mp.h"
->>>>>>> 3961e12f
 
 char* current_module=NULL; // for debugging
 
