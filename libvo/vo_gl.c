/*
 * This file is part of MPlayer.
 *
 * MPlayer is free software; you can redistribute it and/or modify
 * it under the terms of the GNU General Public License as published by
 * the Free Software Foundation; either version 2 of the License, or
 * (at your option) any later version.
 *
 * MPlayer is distributed in the hope that it will be useful,
 * but WITHOUT ANY WARRANTY; without even the implied warranty of
 * MERCHANTABILITY or FITNESS FOR A PARTICULAR PURPOSE.  See the
 * GNU General Public License for more details.
 *
 * You should have received a copy of the GNU General Public License along
 * with MPlayer; if not, write to the Free Software Foundation, Inc.,
 * 51 Franklin Street, Fifth Floor, Boston, MA 02110-1301 USA.
 */

#include <stdio.h>
#include <stdlib.h>
#include <string.h>
#include <math.h>

#include "config.h"
#include "mp_msg.h"
#include "subopt-helper.h"
#include "video_out.h"
#include "video_out_internal.h"
#include "font_load.h"
#include "sub.h"

#include "gl_common.h"
#include "aspect.h"
#include "fastmemcpy.h"
#include "ass_mp.h"

static const vo_info_t info =
{
  "X11 (OpenGL)",
  "gl",
  "Arpad Gereoffy <arpi@esp-team.scene.hu>",
  ""
};

const LIBVO_EXTERN(gl)

#ifdef CONFIG_GL_X11
static int                  wsGLXAttrib[] = { GLX_RGBA,
                                       GLX_RED_SIZE,1,
                                       GLX_GREEN_SIZE,1,
                                       GLX_BLUE_SIZE,1,
                                       GLX_DOUBLEBUFFER,
                                       None };
#endif
static MPGLContext glctx;

static int use_osd;
static int scaled_osd;
//! How many parts the OSD may consist of at most
#define MAX_OSD_PARTS 20
//! Textures for OSD
static GLuint osdtex[MAX_OSD_PARTS];
#ifndef FAST_OSD
//! Alpha textures for OSD
static GLuint osdatex[MAX_OSD_PARTS];
#endif
static GLuint *eosdtex;
#define LARGE_EOSD_TEX_SIZE 512
#define TINYTEX_SIZE 16
#define TINYTEX_COLS (LARGE_EOSD_TEX_SIZE/TINYTEX_SIZE)
#define TINYTEX_MAX (TINYTEX_COLS*TINYTEX_COLS)
#define SMALLTEX_SIZE 32
#define SMALLTEX_COLS (LARGE_EOSD_TEX_SIZE/SMALLTEX_SIZE)
#define SMALLTEX_MAX (SMALLTEX_COLS*SMALLTEX_COLS)
static GLuint largeeosdtex[2];
//! Display lists that draw the OSD parts
static GLuint osdDispList[MAX_OSD_PARTS];
#ifndef FAST_OSD
static GLuint osdaDispList[MAX_OSD_PARTS];
#endif
static GLuint eosdDispList;
//! How many parts the OSD currently consists of
static int osdtexCnt;
static int eosdtexCnt;
static int osd_color;

static int use_aspect;
static int use_ycbcr;
#define MASK_ALL_YUV (~(1 << YUV_CONVERSION_NONE))
#define MASK_NOT_COMBINERS (~((1 << YUV_CONVERSION_NONE) | (1 << YUV_CONVERSION_COMBINERS) | (1 << YUV_CONVERSION_COMBINERS_ATI)))
#define MASK_GAMMA_SUPPORT (MASK_NOT_COMBINERS & ~(1 << YUV_CONVERSION_FRAGMENT))
static int use_yuv;
static int colorspace;
static int levelconv;
static int is_yuv;
static int lscale;
static int cscale;
static float filter_strength;
static int yuvconvtype;
static int use_rectangle;
static int err_shown;
static uint32_t image_width;
static uint32_t image_height;
static uint32_t image_format;
static int many_fmts;
static int ati_hack;
static int force_pbo;
static int mesa_buffer;
static int use_glFinish;
static int swap_interval;
static GLenum gl_target;
static GLint gl_texfmt;
static GLenum gl_format;
static GLenum gl_type;
static GLuint gl_buffer;
static GLuint gl_buffer_uv[2];
static int gl_buffersize;
static int gl_buffersize_uv;
static void *gl_bufferptr;
static void *gl_bufferptr_uv[2];
static int mesa_buffersize;
static void *mesa_bufferptr;
static GLuint fragprog;
static GLuint default_texs[22];
static char *custom_prog;
static char *custom_tex;
static int custom_tlin;
static int custom_trect;
static int mipmap_gen;

static int int_pause;
static int eq_bri = 0;
static int eq_cont = 0;
static int eq_sat = 0;
static int eq_hue = 0;
static int eq_rgamma = 0;
static int eq_ggamma = 0;
static int eq_bgamma = 0;

static int texture_width;
static int texture_height;
static int mpi_flipped;
static int vo_flipped;
static int ass_border_x, ass_border_y;

static unsigned int slice_height = 1;

static void redraw(void);

static void resize(int x,int y){
  mp_msg(MSGT_VO, MSGL_V, "[gl] Resize: %dx%d\n",x,y);
  if (WinID >= 0) {
    int top = 0, left = 0, w = x, h = y;
    geometry(&top, &left, &w, &h, vo_screenwidth, vo_screenheight);
    Viewport(top, left, w, h);
  } else
  Viewport( 0, 0, x, y );

  MatrixMode(GL_PROJECTION);
  LoadIdentity();
  ass_border_x = ass_border_y = 0;
  if (aspect_scaling() && use_aspect) {
    int new_w, new_h;
    GLdouble scale_x, scale_y;
    aspect(&new_w, &new_h, A_WINZOOM);
    panscan_calc_windowed();
    new_w += vo_panscan_x;
    new_h += vo_panscan_y;
    scale_x = (GLdouble)new_w / (GLdouble)x;
    scale_y = (GLdouble)new_h / (GLdouble)y;
    Scaled(scale_x, scale_y, 1);
    ass_border_x = (vo_dwidth - new_w) / 2;
    ass_border_y = (vo_dheight - new_h) / 2;
  }
  Ortho(0, image_width, image_height, 0, -1,1);

  MatrixMode(GL_MODELVIEW);
  LoadIdentity();

  if (!scaled_osd) {
#ifdef CONFIG_FREETYPE
  // adjust font size to display size
  force_load_font = 1;
#endif
  vo_osd_changed(OSDTYPE_OSD);
  }
  Clear(GL_COLOR_BUFFER_BIT);
  redraw();
}

static void texSize(int w, int h, int *texw, int *texh) {
  if (use_rectangle) {
    *texw = w; *texh = h;
  } else {
    *texw = 32;
    while (*texw < w)
      *texw *= 2;
    *texh = 32;
    while (*texh < h)
      *texh *= 2;
  }
  if (mesa_buffer) *texw = (*texw + 63) & ~63;
  else if (ati_hack) *texw = (*texw + 511) & ~511;
}

//! maximum size of custom fragment program
#define MAX_CUSTOM_PROG_SIZE (1024 * 1024)
static void update_yuvconv(void) {
  int xs, ys;
  float bri = eq_bri / 100.0;
  float cont = (eq_cont + 100) / 100.0;
  float hue = eq_hue / 100.0 * 3.1415927;
  float sat = (eq_sat + 100) / 100.0;
  float rgamma = exp(log(8.0) * eq_rgamma / 100.0);
  float ggamma = exp(log(8.0) * eq_ggamma / 100.0);
  float bgamma = exp(log(8.0) * eq_bgamma / 100.0);
  gl_conversion_params_t params = {gl_target, yuvconvtype,
      {colorspace, levelconv, bri, cont, hue, sat, rgamma, ggamma, bgamma},
      texture_width, texture_height, 0, 0, filter_strength};
  mp_get_chroma_shift(image_format, &xs, &ys);
  params.chrom_texw = params.texw >> xs;
  params.chrom_texh = params.texh >> ys;
  glSetupYUVConversion(&params);
  if (custom_prog) {
    FILE *f = fopen(custom_prog, "r");
    if (!f)
      mp_msg(MSGT_VO, MSGL_WARN,
             "[gl] Could not read customprog %s\n", custom_prog);
    else {
      char *prog = calloc(1, MAX_CUSTOM_PROG_SIZE + 1);
      fread(prog, 1, MAX_CUSTOM_PROG_SIZE, f);
      fclose(f);
      loadGPUProgram(GL_FRAGMENT_PROGRAM, prog);
      free(prog);
    }
    ProgramEnvParameter4f(GL_FRAGMENT_PROGRAM, 0,
               1.0 / texture_width, 1.0 / texture_height,
               texture_width, texture_height);
  }
  if (custom_tex) {
    FILE *f = fopen(custom_tex, "r");
    if (!f)
      mp_msg(MSGT_VO, MSGL_WARN,
             "[gl] Could not read customtex %s\n", custom_tex);
    else {
      int width, height, maxval;
      ActiveTexture(GL_TEXTURE3);
      if (glCreatePPMTex(custom_trect?GL_TEXTURE_RECTANGLE:GL_TEXTURE_2D, 0,
                     custom_tlin?GL_LINEAR:GL_NEAREST,
                     f, &width, &height, &maxval))
        ProgramEnvParameter4f(GL_FRAGMENT_PROGRAM, 1,
                   1.0 / width, 1.0 / height, width, height);
      else
        mp_msg(MSGT_VO, MSGL_WARN,
               "[gl] Error parsing customtex %s\n", custom_tex);
      fclose(f);
      ActiveTexture(GL_TEXTURE0);
    }
  }
}

/**
 * \brief remove all OSD textures and display-lists, thus clearing it.
 */
static void clearOSD(void) {
  int i;
  if (!osdtexCnt)
    return;
  DeleteTextures(osdtexCnt, osdtex);
#ifndef FAST_OSD
  DeleteTextures(osdtexCnt, osdatex);
  for (i = 0; i < osdtexCnt; i++)
    DeleteLists(osdaDispList[i], 1);
#endif
  for (i = 0; i < osdtexCnt; i++)
    DeleteLists(osdDispList[i], 1);
  osdtexCnt = 0;
}

/**
 * \brief remove textures, display list and free memory used by EOSD
 */
static void clearEOSD(void) {
  if (eosdDispList)
    DeleteLists(eosdDispList, 1);
  eosdDispList = 0;
  if (eosdtexCnt)
    DeleteTextures(eosdtexCnt, eosdtex);
  eosdtexCnt = 0;
  free(eosdtex);
  eosdtex = NULL;
}

static inline int is_tinytex(ASS_Image *i, int tinytexcur) {
  return i->w < TINYTEX_SIZE && i->h < TINYTEX_SIZE && tinytexcur < TINYTEX_MAX;
}

static inline int is_smalltex(ASS_Image *i, int smalltexcur) {
  return i->w < SMALLTEX_SIZE && i->h < SMALLTEX_SIZE && smalltexcur < SMALLTEX_MAX;
}

static inline void tinytex_pos(int tinytexcur, int *x, int *y) {
  *x = (tinytexcur % TINYTEX_COLS) * TINYTEX_SIZE;
  *y = (tinytexcur / TINYTEX_COLS) * TINYTEX_SIZE;
}

static inline void smalltex_pos(int smalltexcur, int *x, int *y) {
  *x = (smalltexcur % SMALLTEX_COLS) * SMALLTEX_SIZE;
  *y = (smalltexcur / SMALLTEX_COLS) * SMALLTEX_SIZE;
}

/**
 * \brief construct display list from ass image list
 * \param img image list to create OSD from.
 *            A value of NULL has the same effect as clearEOSD()
 */
static void genEOSD(mp_eosd_images_t *imgs) {
  int sx, sy;
  int tinytexcur = 0;
  int smalltexcur = 0;
  GLuint *curtex;
  GLint scale_type = scaled_osd ? GL_LINEAR : GL_NEAREST;
  ASS_Image *img = imgs->imgs;
  ASS_Image *i;

  if (imgs->changed == 0) // there are elements, but they are unchanged
      return;
  if (img && imgs->changed == 1) // there are elements, but they just moved
      goto skip_upload;

  clearEOSD();
  if (!img)
    return;
  if (!largeeosdtex[0]) {
    glGenTextures(2, largeeosdtex);
    BindTexture(gl_target, largeeosdtex[0]);
    glCreateClearTex(gl_target, GL_ALPHA, GL_ALPHA, GL_UNSIGNED_BYTE, scale_type, LARGE_EOSD_TEX_SIZE, LARGE_EOSD_TEX_SIZE, 0);
    BindTexture(gl_target, largeeosdtex[1]);
    glCreateClearTex(gl_target, GL_ALPHA, GL_ALPHA, GL_UNSIGNED_BYTE, scale_type, LARGE_EOSD_TEX_SIZE, LARGE_EOSD_TEX_SIZE, 0);
  }
  for (i = img; i; i = i->next)
  {
    if (i->w <= 0 || i->h <= 0 || i->stride < i->w)
      continue;
    if (is_tinytex(i, tinytexcur))
      tinytexcur++;
    else if (is_smalltex(i, smalltexcur))
      smalltexcur++;
    else
      eosdtexCnt++;
  }
  mp_msg(MSGT_VO, MSGL_DBG2, "EOSD counts (tiny, small, all): %i, %i, %i\n",
         tinytexcur, smalltexcur, eosdtexCnt);
  if (eosdtexCnt) {
    eosdtex = calloc(eosdtexCnt, sizeof(GLuint));
    glGenTextures(eosdtexCnt, eosdtex);
  }
  tinytexcur = smalltexcur = 0;
  for (i = img, curtex = eosdtex; i; i = i->next) {
    int x = 0, y = 0;
    if (i->w <= 0 || i->h <= 0 || i->stride < i->w) {
      mp_msg(MSGT_VO, MSGL_V, "Invalid dimensions OSD for part!\n");
      continue;
    }
    if (is_tinytex(i, tinytexcur)) {
      tinytex_pos(tinytexcur, &x, &y);
      BindTexture(gl_target, largeeosdtex[0]);
      tinytexcur++;
    } else if (is_smalltex(i, smalltexcur)) {
      smalltex_pos(smalltexcur, &x, &y);
      BindTexture(gl_target, largeeosdtex[1]);
      smalltexcur++;
    } else {
      texSize(i->w, i->h, &sx, &sy);
      BindTexture(gl_target, *curtex++);
      glCreateClearTex(gl_target, GL_ALPHA, GL_ALPHA, GL_UNSIGNED_BYTE, scale_type, sx, sy, 0);
    }
    glUploadTex(gl_target, GL_ALPHA, GL_UNSIGNED_BYTE, i->bitmap, i->stride,
                x, y, i->w, i->h, 0);
  }
  eosdDispList = GenLists(1);
skip_upload:
  NewList(eosdDispList, GL_COMPILE);
  tinytexcur = smalltexcur = 0;
  for (i = img, curtex = eosdtex; i; i = i->next) {
    int x = 0, y = 0;
    if (i->w <= 0 || i->h <= 0 || i->stride < i->w)
      continue;
    Color4ub(i->color >> 24, (i->color >> 16) & 0xff, (i->color >> 8) & 0xff, 255 - (i->color & 0xff));
    if (is_tinytex(i, tinytexcur)) {
      tinytex_pos(tinytexcur, &x, &y);
      sx = sy = LARGE_EOSD_TEX_SIZE;
      BindTexture(gl_target, largeeosdtex[0]);
      tinytexcur++;
    } else if (is_smalltex(i, smalltexcur)) {
      smalltex_pos(smalltexcur, &x, &y);
      sx = sy = LARGE_EOSD_TEX_SIZE;
      BindTexture(gl_target, largeeosdtex[1]);
      smalltexcur++;
    } else {
      texSize(i->w, i->h, &sx, &sy);
      BindTexture(gl_target, *curtex++);
    }
    glDrawTex(i->dst_x, i->dst_y, i->w, i->h, x, y, i->w, i->h, sx, sy, use_rectangle == 1, 0, 0);
  }
  EndList();
  BindTexture(gl_target, 0);
}

/**
 * \brief uninitialize OpenGL context, freeing textures, buffers etc.
 */
static void uninitGl(void) {
  int i = 0;
  if (DeletePrograms && fragprog)
    DeletePrograms(1, &fragprog);
  fragprog = 0;
  while (default_texs[i] != 0)
    i++;
  if (i)
    DeleteTextures(i, default_texs);
  default_texs[0] = 0;
  clearOSD();
  clearEOSD();
  if (largeeosdtex[0])
    DeleteTextures(2, largeeosdtex);
  largeeosdtex[0] = 0;
  if (DeleteBuffers && gl_buffer)
    DeleteBuffers(1, &gl_buffer);
  gl_buffer = 0; gl_buffersize = 0;
  gl_bufferptr = NULL;
  if (DeleteBuffers && gl_buffer_uv[0])
    DeleteBuffers(2, gl_buffer_uv);
  gl_buffer_uv[0] = gl_buffer_uv[1] = 0; gl_buffersize_uv = 0;
  gl_bufferptr_uv[0] = gl_bufferptr_uv[1] = 0;
#ifdef CONFIG_GL_X11
  if (mesa_bufferptr)
    FreeMemoryMESA(mDisplay, mScreen, mesa_bufferptr);
#endif
  mesa_bufferptr = NULL;
  err_shown = 0;
}

static void autodetectGlExtensions(void) {
  const char *extensions = GetString(GL_EXTENSIONS);
  const char *vendor     = GetString(GL_VENDOR);
  const char *version    = GetString(GL_VERSION);
  int is_ati = strstr(vendor, "ATI") != NULL;
  int ati_broken_pbo = 0;
  mp_msg(MSGT_VO, MSGL_V, "[gl] Running on OpenGL by '%s', versions '%s'\n", vendor, version);
  if (is_ati && strncmp(version, "2.1.", 4) == 0) {
    int ver = atoi(version + 4);
    mp_msg(MSGT_VO, MSGL_V, "[gl] Detected ATI driver version: %i\n", ver);
    ati_broken_pbo = ver && ver < 8395;
  }
  if (ati_hack      == -1) ati_hack      = ati_broken_pbo;
  if (force_pbo     == -1) force_pbo     = strstr(extensions, "_pixel_buffer_object")      ? is_ati : 0;
  if (use_rectangle == -1) use_rectangle = strstr(extensions, "_texture_non_power_of_two") ?      0 : 0;
  if (use_yuv       == -1) use_yuv       = strstr(extensions, "GL_ARB_fragment_program")   ?      2 : 0;
  if (is_ati && (lscale == 1 || lscale == 2 || cscale == 1 || cscale == 2))
    mp_msg(MSGT_VO, MSGL_WARN, "[gl] Selected scaling mode may be broken on ATI cards.\n"
             "Tell _them_ to fix GL_REPEAT if you have issues.\n");
  mp_msg(MSGT_VO, MSGL_V, "[gl] Settings after autodetection: ati-hack = %i, force-pbo = %i, rectangle = %i, yuv = %i\n",
         ati_hack, force_pbo, use_rectangle, use_yuv);
}

/**
 * \brief Initialize a (new or reused) OpenGL context.
 * set global gl-related variables to their default values
 */
static int initGl(uint32_t d_width, uint32_t d_height) {
  int scale_type = mipmap_gen ? GL_LINEAR_MIPMAP_NEAREST : GL_LINEAR;
  autodetectGlExtensions();
  gl_target = use_rectangle == 1 ? GL_TEXTURE_RECTANGLE : GL_TEXTURE_2D;
  yuvconvtype = use_yuv | lscale << YUV_LUM_SCALER_SHIFT | cscale << YUV_CHROM_SCALER_SHIFT;

  texSize(image_width, image_height, &texture_width, &texture_height);

  Disable(GL_BLEND);
  Disable(GL_DEPTH_TEST);
  DepthMask(GL_FALSE);
  Disable(GL_CULL_FACE);
  Enable(gl_target);
  DrawBuffer(vo_doublebuffering?GL_BACK:GL_FRONT);
  TexEnvi(GL_TEXTURE_ENV, GL_TEXTURE_ENV_MODE, GL_MODULATE);

  mp_msg(MSGT_VO, MSGL_V, "[gl] Creating %dx%d texture...\n",
          texture_width, texture_height);

  if (is_yuv) {
    int i;
    int xs, ys;
    mp_get_chroma_shift(image_format, &xs, &ys);
    GenTextures(21, default_texs);
    default_texs[21] = 0;
    for (i = 0; i < 7; i++) {
      ActiveTexture(GL_TEXTURE1 + i);
      BindTexture(GL_TEXTURE_2D, default_texs[i]);
      BindTexture(GL_TEXTURE_RECTANGLE, default_texs[i + 7]);
      BindTexture(GL_TEXTURE_3D, default_texs[i + 14]);
    }
    ActiveTexture(GL_TEXTURE1);
    glCreateClearTex(gl_target, gl_texfmt, gl_format, gl_type, scale_type,
                     texture_width >> xs, texture_height >> ys, 128);
    if (mipmap_gen)
      TexParameteri(gl_target, GL_GENERATE_MIPMAP, GL_TRUE);
    ActiveTexture(GL_TEXTURE2);
    glCreateClearTex(gl_target, gl_texfmt, gl_format, gl_type, scale_type,
                     texture_width >> xs, texture_height >> ys, 128);
    if (mipmap_gen)
      TexParameteri(gl_target, GL_GENERATE_MIPMAP, GL_TRUE);
    ActiveTexture(GL_TEXTURE0);
    BindTexture(gl_target, 0);
  }
  if (is_yuv || custom_prog)
  {
    if ((MASK_NOT_COMBINERS & (1 << use_yuv)) || custom_prog) {
      if (!GenPrograms || !BindProgram) {
        mp_msg(MSGT_VO, MSGL_ERR, "[gl] fragment program functions missing!\n");
      } else {
        GenPrograms(1, &fragprog);
        BindProgram(GL_FRAGMENT_PROGRAM, fragprog);
      }
    }
    update_yuvconv();
  }
  glCreateClearTex(gl_target, gl_texfmt, gl_format, gl_type, scale_type,
                   texture_width, texture_height, 0);
  if (mipmap_gen)
    TexParameteri(gl_target, GL_GENERATE_MIPMAP, GL_TRUE);

  resize(d_width, d_height);

  ClearColor( 0.0f,0.0f,0.0f,0.0f );
  Clear( GL_COLOR_BUFFER_BIT );
  if (SwapInterval && swap_interval >= 0)
    SwapInterval(swap_interval);
  return 1;
}

static int create_window(uint32_t d_width, uint32_t d_height, uint32_t flags, const char *title)
{
#ifdef CONFIG_GL_WIN32
  if (glctx.type == GLTYPE_W32 && !vo_w32_config(d_width, d_height, flags))
    return -1;
#endif
#ifdef CONFIG_GL_X11
  if (glctx.type == GLTYPE_X11) {
    XVisualInfo *vinfo=glXChooseVisual( mDisplay,mScreen,wsGLXAttrib );
    if (vinfo == NULL)
    {
      mp_msg(MSGT_VO, MSGL_ERR, "[gl] no GLX support present\n");
      return -1;
    }
    mp_msg(MSGT_VO, MSGL_V, "[gl] GLX chose visual with ID 0x%x\n", (int)vinfo->visualid);

    vo_x11_create_vo_window(vinfo, vo_dx, vo_dy, d_width, d_height, flags,
            XCreateColormap(mDisplay, mRootWin, vinfo->visual, AllocNone),
            "gl", title);
  }
#endif
  return 0;
}

/* connect to server, create and map window,
 * allocate colors and (shared) memory
 */
static int
config(uint32_t width, uint32_t height, uint32_t d_width, uint32_t d_height, uint32_t flags, char *title, uint32_t format)
{
  int xs, ys;
  image_height = height;
  image_width = width;
  image_format = format;
  is_yuv = mp_get_chroma_shift(image_format, &xs, &ys) > 0;
  is_yuv |= (xs << 8) | (ys << 16);
  glFindFormat(format, NULL, &gl_texfmt, &gl_format, &gl_type);

  vo_flipped = !!(flags & VOFLAG_FLIPPING);

<<<<<<< HEAD
#ifdef CONFIG_GL_WIN32
  if (glctx.type == GLTYPE_W32 && !vo_w32_config(d_width, d_height, flags))
=======
#ifdef CONFIG_GUI
  if (use_gui) {
    // GUI creates and manages window for us
    guiGetEvent(guiSetShVideo, 0);
    goto glconfig;
  }
#endif
  if (create_window(d_width, d_height, flags, title) < 0)
>>>>>>> d7a1d12f
    return -1;

glconfig:
  if (vo_config_count)
    uninitGl();
  if (glctx.setGlWindow(&glctx) == SET_WINDOW_FAILED)
    return -1;
  if (mesa_buffer && !AllocateMemoryMESA) {
    mp_msg(MSGT_VO, MSGL_ERR, "Can not enable mesa-buffer because AllocateMemoryMESA was not found\n");
    mesa_buffer = 0;
  }
  initGl(vo_dwidth, vo_dheight);

  return 0;
}

static void check_events(void)
{
    int e=glctx.check_events();
    if(e&VO_EVENT_RESIZE) resize(vo_dwidth,vo_dheight);
    if(e&VO_EVENT_EXPOSE && int_pause) redraw();
}

/**
 * Creates the textures and the display list needed for displaying
 * an OSD part.
 * Callback function for vo_draw_text().
 */
static void create_osd_texture(int x0, int y0, int w, int h,
                                 unsigned char *src, unsigned char *srca,
                                 int stride)
{
  // initialize to 8 to avoid special-casing on alignment
  int sx = 8, sy = 8;
  GLint scale_type = scaled_osd ? GL_LINEAR : GL_NEAREST;

  if (w <= 0 || h <= 0 || stride < w) {
    mp_msg(MSGT_VO, MSGL_V, "Invalid dimensions OSD for part!\n");
    return;
  }
  texSize(w, h, &sx, &sy);

  if (osdtexCnt >= MAX_OSD_PARTS) {
    mp_msg(MSGT_VO, MSGL_ERR, "Too many OSD parts, contact the developers!\n");
    return;
  }

  // create Textures for OSD part
  GenTextures(1, &osdtex[osdtexCnt]);
  BindTexture(gl_target, osdtex[osdtexCnt]);
  glCreateClearTex(gl_target, GL_LUMINANCE, GL_LUMINANCE, GL_UNSIGNED_BYTE, scale_type, sx, sy, 0);
  glUploadTex(gl_target, GL_LUMINANCE, GL_UNSIGNED_BYTE, src, stride,
              0, 0, w, h, 0);

#ifndef FAST_OSD
  GenTextures(1, &osdatex[osdtexCnt]);
  BindTexture(gl_target, osdatex[osdtexCnt]);
  glCreateClearTex(gl_target, GL_ALPHA, GL_ALPHA, GL_UNSIGNED_BYTE, scale_type, sx, sy, 0);
  {
  int i;
  char *tmp = malloc(stride * h);
  // convert alpha from weird MPlayer scale.
  // in-place is not possible since it is reused for future OSDs
  for (i = h * stride - 1; i >= 0; i--)
    tmp[i] = -srca[i];
  glUploadTex(gl_target, GL_ALPHA, GL_UNSIGNED_BYTE, tmp, stride,
              0, 0, w, h, 0);
  free(tmp);
  }
#endif

  BindTexture(gl_target, 0);

  // Create a list for rendering this OSD part
#ifndef FAST_OSD
  osdaDispList[osdtexCnt] = GenLists(1);
  NewList(osdaDispList[osdtexCnt], GL_COMPILE);
  // render alpha
  BindTexture(gl_target, osdatex[osdtexCnt]);
  glDrawTex(x0, y0, w, h, 0, 0, w, h, sx, sy, use_rectangle == 1, 0, 0);
  EndList();
#endif
  osdDispList[osdtexCnt] = GenLists(1);
  NewList(osdDispList[osdtexCnt], GL_COMPILE);
  // render OSD
  BindTexture(gl_target, osdtex[osdtexCnt]);
  glDrawTex(x0, y0, w, h, 0, 0, w, h, sx, sy, use_rectangle == 1, 0, 0);
  EndList();

  osdtexCnt++;
}

/**
 * \param type bit 0: render OSD, bit 1: render EOSD
 */
static void do_render_osd(int type) {
  if (((type & 1) && osdtexCnt > 0) || ((type & 2) && eosdDispList)) {
    // set special rendering parameters
    if (!scaled_osd) {
      MatrixMode(GL_PROJECTION);
      PushMatrix();
      LoadIdentity();
      Ortho(0, vo_dwidth, vo_dheight, 0, -1, 1);
    }
    Enable(GL_BLEND);
    if ((type & 2) && eosdDispList) {
      BlendFunc(GL_SRC_ALPHA, GL_ONE_MINUS_SRC_ALPHA);
      CallList(eosdDispList);
    }
    if ((type & 1) && osdtexCnt > 0) {
      Color4ub((osd_color >> 16) & 0xff, (osd_color >> 8) & 0xff, osd_color & 0xff, 0xff - (osd_color >> 24));
      // draw OSD
#ifndef FAST_OSD
      BlendFunc(GL_ZERO, GL_ONE_MINUS_SRC_ALPHA);
      CallLists(osdtexCnt, GL_UNSIGNED_INT, osdaDispList);
#endif
      BlendFunc(GL_SRC_ALPHA, GL_ONE);
      CallLists(osdtexCnt, GL_UNSIGNED_INT, osdDispList);
    }
    // set rendering parameters back to defaults
    Disable(GL_BLEND);
    if (!scaled_osd)
      PopMatrix();
    BindTexture(gl_target, 0);
  }
}

static void draw_osd(void)
{
  if (!use_osd) return;
  if (vo_osd_changed(0)) {
    int osd_h, osd_w;
    clearOSD();
    osd_w = scaled_osd ? image_width : vo_dwidth;
    osd_h = scaled_osd ? image_height : vo_dheight;
    vo_draw_text_ext(osd_w, osd_h, ass_border_x, ass_border_y, ass_border_x, ass_border_y,
                     image_width, image_height, create_osd_texture);
  }
  if (vo_doublebuffering) do_render_osd(1);
}

static void do_render(void) {
//  Enable(GL_TEXTURE_2D);
//  BindTexture(GL_TEXTURE_2D, texture_id);

  Color3f(1,1,1);
  if (is_yuv || custom_prog)
    glEnableYUVConversion(gl_target, yuvconvtype);
  glDrawTex(0, 0, image_width, image_height,
            0, 0, image_width, image_height,
            texture_width, texture_height,
            use_rectangle == 1, is_yuv,
            mpi_flipped ^ vo_flipped);
  if (is_yuv || custom_prog)
    glDisableYUVConversion(gl_target, yuvconvtype);
}

static void flip_page(void) {
  if (vo_doublebuffering) {
    if (use_glFinish) Finish();
    glctx.swapGlBuffers(&glctx);
    if (aspect_scaling() && use_aspect)
      Clear(GL_COLOR_BUFFER_BIT);
  } else {
    do_render();
    do_render_osd(3);
    if (use_glFinish) Finish();
    else Flush();
  }
}

static void redraw(void) {
  if (vo_doublebuffering) { do_render(); do_render_osd(3); }
  flip_page();
}

//static inline uint32_t draw_slice_x11(uint8_t *src[], uint32_t slice_num)
static int draw_slice(uint8_t *src[], int stride[], int w,int h,int x,int y)
{
  mpi_flipped = stride[0] < 0;
  glUploadTex(gl_target, gl_format, gl_type, src[0], stride[0],
              x, y, w, h, slice_height);
  if (is_yuv) {
    int xs, ys;
    mp_get_chroma_shift(image_format, &xs, &ys);
    ActiveTexture(GL_TEXTURE1);
    glUploadTex(gl_target, gl_format, gl_type, src[1], stride[1],
                x >> xs, y >> ys, w >> xs, h >> ys, slice_height);
    ActiveTexture(GL_TEXTURE2);
    glUploadTex(gl_target, gl_format, gl_type, src[2], stride[2],
                x >> xs, y >> ys, w >> xs, h >> ys, slice_height);
    ActiveTexture(GL_TEXTURE0);
  }
  return 0;
}

static uint32_t get_image(mp_image_t *mpi) {
  int needed_size;
  if (!GenBuffers || !BindBuffer || !BufferData || !MapBuffer) {
    if (!err_shown)
      mp_msg(MSGT_VO, MSGL_ERR, "[gl] extensions missing for dr\n"
                                "Expect a _major_ speed penalty\n");
    err_shown = 1;
    return VO_FALSE;
  }
  if (mpi->flags & MP_IMGFLAG_READABLE) return VO_FALSE;
  if (mpi->type != MP_IMGTYPE_STATIC && mpi->type != MP_IMGTYPE_TEMP &&
      (mpi->type != MP_IMGTYPE_NUMBERED || mpi->number))
    return VO_FALSE;
  if (mesa_buffer) mpi->width = texture_width;
  else if (ati_hack) {
    mpi->width = texture_width;
    mpi->height = texture_height;
  }
  mpi->stride[0] = mpi->width * mpi->bpp / 8;
  needed_size = mpi->stride[0] * mpi->height;
  if (mesa_buffer) {
#ifdef CONFIG_GL_X11
    if (mesa_bufferptr && needed_size > mesa_buffersize) {
      FreeMemoryMESA(mDisplay, mScreen, mesa_bufferptr);
      mesa_bufferptr = NULL;
    }
    if (!mesa_bufferptr)
      mesa_bufferptr = AllocateMemoryMESA(mDisplay, mScreen, needed_size, 0, 1.0, 1.0);
    mesa_buffersize = needed_size;
#endif
    mpi->planes[0] = mesa_bufferptr;
  } else {
    if (!gl_buffer)
      GenBuffers(1, &gl_buffer);
    BindBuffer(GL_PIXEL_UNPACK_BUFFER, gl_buffer);
    if (needed_size > gl_buffersize) {
      gl_buffersize = needed_size;
      BufferData(GL_PIXEL_UNPACK_BUFFER, gl_buffersize,
                 NULL, GL_DYNAMIC_DRAW);
    }
    if (!gl_bufferptr)
      gl_bufferptr = MapBuffer(GL_PIXEL_UNPACK_BUFFER, GL_WRITE_ONLY);
    mpi->planes[0] = gl_bufferptr;
    BindBuffer(GL_PIXEL_UNPACK_BUFFER, 0);
  }
  if (!mpi->planes[0]) {
    if (!err_shown)
      mp_msg(MSGT_VO, MSGL_ERR, "[gl] could not acquire buffer for dr\n"
                                "Expect a _major_ speed penalty\n");
    err_shown = 1;
    return VO_FALSE;
  }
  if (is_yuv) {
    // planar YUV
    int xs, ys;
    mp_get_chroma_shift(image_format, &xs, &ys);
    mpi->flags |= MP_IMGFLAG_COMMON_STRIDE | MP_IMGFLAG_COMMON_PLANE;
    mpi->stride[0] = mpi->width;
    mpi->planes[1] = mpi->planes[0] + mpi->stride[0] * mpi->height;
    mpi->stride[1] = mpi->width >> xs;
    mpi->planes[2] = mpi->planes[1] + mpi->stride[1] * (mpi->height >> ys);
    mpi->stride[2] = mpi->width >> xs;
    if (ati_hack && !mesa_buffer) {
      mpi->flags &= ~MP_IMGFLAG_COMMON_PLANE;
      if (!gl_buffer_uv[0]) GenBuffers(2, gl_buffer_uv);
      if (mpi->stride[1] * mpi->height > gl_buffersize_uv) {
        BindBuffer(GL_PIXEL_UNPACK_BUFFER, gl_buffer_uv[0]);
        BufferData(GL_PIXEL_UNPACK_BUFFER, mpi->stride[1] * mpi->height,
                   NULL, GL_DYNAMIC_DRAW);
        BindBuffer(GL_PIXEL_UNPACK_BUFFER, gl_buffer_uv[1]);
        BufferData(GL_PIXEL_UNPACK_BUFFER, mpi->stride[1] * mpi->height,
                   NULL, GL_DYNAMIC_DRAW);
        gl_buffersize_uv = mpi->stride[1] * mpi->height;
      }
      if (!gl_bufferptr_uv[0]) {
        BindBuffer(GL_PIXEL_UNPACK_BUFFER, gl_buffer_uv[0]);
        gl_bufferptr_uv[0] = MapBuffer(GL_PIXEL_UNPACK_BUFFER, GL_WRITE_ONLY);
        BindBuffer(GL_PIXEL_UNPACK_BUFFER, gl_buffer_uv[1]);
        gl_bufferptr_uv[1] = MapBuffer(GL_PIXEL_UNPACK_BUFFER, GL_WRITE_ONLY);
      }
      mpi->planes[1] = gl_bufferptr_uv[0];
      mpi->planes[2] = gl_bufferptr_uv[1];
    }
  }
  mpi->flags |= MP_IMGFLAG_DIRECT;
  return VO_TRUE;
}

static void clear_border(uint8_t *dst, int start, int stride, int height, int full_height, int value) {
  int right_border = stride - start;
  int bottom_border = full_height - height;
  while (height > 0) {
    memset(dst + start, value, right_border);
    dst += stride;
    height--;
  }
  if (bottom_border > 0)
    memset(dst, value, stride * bottom_border);
}

static uint32_t draw_image(mp_image_t *mpi) {
  int slice = slice_height;
  int stride[3];
  unsigned char *planes[3];
  mp_image_t mpi2 = *mpi;
  int w = mpi->w, h = mpi->h;
  if (mpi->flags & MP_IMGFLAG_DRAW_CALLBACK)
    goto skip_upload;
  mpi2.flags = 0; mpi2.type = MP_IMGTYPE_TEMP;
  mpi2.width = mpi2.w; mpi2.height = mpi2.h;
  if (force_pbo && !(mpi->flags & MP_IMGFLAG_DIRECT) && !gl_bufferptr && get_image(&mpi2) == VO_TRUE) {
    int bpp = is_yuv ? 8 : mpi->bpp;
    int xs, ys;
    mp_get_chroma_shift(image_format, &xs, &ys);
    memcpy_pic(mpi2.planes[0], mpi->planes[0], mpi->w * bpp / 8, mpi->h, mpi2.stride[0], mpi->stride[0]);
    if (is_yuv) {
      memcpy_pic(mpi2.planes[1], mpi->planes[1], mpi->w >> xs, mpi->h >> ys, mpi2.stride[1], mpi->stride[1]);
      memcpy_pic(mpi2.planes[2], mpi->planes[2], mpi->w >> xs, mpi->h >> ys, mpi2.stride[2], mpi->stride[2]);
    }
    if (ati_hack) { // since we have to do a full upload we need to clear the borders
      clear_border(mpi2.planes[0], mpi->w * bpp / 8, mpi2.stride[0], mpi->h, mpi2.height, 0);
      if (is_yuv) {
        clear_border(mpi2.planes[1], mpi->w >> xs, mpi2.stride[1], mpi->h >> ys, mpi2.height >> ys, 128);
        clear_border(mpi2.planes[2], mpi->w >> xs, mpi2.stride[2], mpi->h >> ys, mpi2.height >> ys, 128);
      }
    }
    mpi = &mpi2;
  }
  stride[0] = mpi->stride[0]; stride[1] = mpi->stride[1]; stride[2] = mpi->stride[2];
  planes[0] = mpi->planes[0]; planes[1] = mpi->planes[1]; planes[2] = mpi->planes[2];
  mpi_flipped = stride[0] < 0;
  if (mpi->flags & MP_IMGFLAG_DIRECT) {
    if (mesa_buffer) {
      PixelStorei(GL_UNPACK_CLIENT_STORAGE_APPLE, 1);
      w = texture_width;
    } else {
      intptr_t base = (intptr_t)planes[0];
      if (ati_hack) { w = texture_width; h = texture_height; }
      if (mpi_flipped)
        base += (mpi->h - 1) * stride[0];
      planes[0] -= base;
      planes[1] -= base;
      planes[2] -= base;
      BindBuffer(GL_PIXEL_UNPACK_BUFFER, gl_buffer);
      UnmapBuffer(GL_PIXEL_UNPACK_BUFFER);
      gl_bufferptr = NULL;
      if (!(mpi->flags & MP_IMGFLAG_COMMON_PLANE))
        planes[0] = planes[1] = planes[2] = NULL;
    }
    slice = 0; // always "upload" full texture
  }
  glUploadTex(gl_target, gl_format, gl_type, planes[0], stride[0],
              mpi->x, mpi->y, w, h, slice);
  if (is_yuv) {
    int xs, ys;
    mp_get_chroma_shift(image_format, &xs, &ys);
    if ((mpi->flags & MP_IMGFLAG_DIRECT) && !(mpi->flags & MP_IMGFLAG_COMMON_PLANE)) {
      BindBuffer(GL_PIXEL_UNPACK_BUFFER, gl_buffer_uv[0]);
      UnmapBuffer(GL_PIXEL_UNPACK_BUFFER);
      gl_bufferptr_uv[0] = NULL;
    }
    ActiveTexture(GL_TEXTURE1);
    glUploadTex(gl_target, gl_format, gl_type, planes[1], stride[1],
                mpi->x >> xs, mpi->y >> ys, w >> xs, h >> ys, slice);
    if ((mpi->flags & MP_IMGFLAG_DIRECT) && !(mpi->flags & MP_IMGFLAG_COMMON_PLANE)) {
      BindBuffer(GL_PIXEL_UNPACK_BUFFER, gl_buffer_uv[1]);
      UnmapBuffer(GL_PIXEL_UNPACK_BUFFER);
      gl_bufferptr_uv[1] = NULL;
    }
    ActiveTexture(GL_TEXTURE2);
    glUploadTex(gl_target, gl_format, gl_type, planes[2], stride[2],
                mpi->x >> xs, mpi->y >> ys, w >> xs, h >> ys, slice);
    ActiveTexture(GL_TEXTURE0);
  }
  if (mpi->flags & MP_IMGFLAG_DIRECT) {
    if (mesa_buffer) PixelStorei(GL_UNPACK_CLIENT_STORAGE_APPLE, 0);
    else BindBuffer(GL_PIXEL_UNPACK_BUFFER, 0);
  }
skip_upload:
  if (vo_doublebuffering) do_render();
  return VO_TRUE;
}

static int
draw_frame(uint8_t *src[])
{
  return VO_ERROR;
}

static int
query_format(uint32_t format)
{
    int caps = VFCAP_CSP_SUPPORTED | VFCAP_CSP_SUPPORTED_BY_HW |
               VFCAP_FLIP |
               VFCAP_HWSCALE_UP | VFCAP_HWSCALE_DOWN | VFCAP_ACCEPT_STRIDE;
    if (use_osd)
      caps |= VFCAP_OSD | VFCAP_EOSD | (scaled_osd ? 0 : VFCAP_EOSD_UNSCALED);
    if (format == IMGFMT_RGB24 || format == IMGFMT_RGBA)
        return caps;
    if (use_yuv && mp_get_chroma_shift(format, NULL, NULL) &&
        (IMGFMT_IS_YUVP16_NE(format) || !IMGFMT_IS_YUVP16(format)))
        return caps;
    // HACK, otherwise we get only b&w with some filters (e.g. -vf eq)
    // ideally MPlayer should be fixed instead not to use Y800 when it has the choice
    if (!use_yuv && (format == IMGFMT_Y8 || format == IMGFMT_Y800))
        return 0;
    if (!use_ycbcr && (format == IMGFMT_UYVY || format == IMGFMT_YUY2))
        return 0;
    if (many_fmts &&
         glFindFormat(format, NULL, NULL, NULL, NULL))
        return caps;
    return 0;
}


static void
uninit(void)
{
  uninitGl();
  if (custom_prog) free(custom_prog);
  custom_prog = NULL;
  if (custom_tex) free(custom_tex);
  custom_tex = NULL;
  uninit_mpglcontext(&glctx);
}

static int valid_csp(void *p)
{
  int *csp = p;
  return *csp >= -1 && *csp < MP_CSP_COUNT;
}

static int valid_csp_lvl(void *p)
{
  int *lvl = p;
  return *lvl >= -1 && *lvl < MP_CSP_LEVELCONV_COUNT;
}

static const opt_t subopts[] = {
  {"manyfmts",     OPT_ARG_BOOL, &many_fmts,    NULL},
  {"osd",          OPT_ARG_BOOL, &use_osd,      NULL},
  {"scaled-osd",   OPT_ARG_BOOL, &scaled_osd,   NULL},
  {"aspect",       OPT_ARG_BOOL, &use_aspect,   NULL},
  {"ycbcr",        OPT_ARG_BOOL, &use_ycbcr,    NULL},
  {"slice-height", OPT_ARG_INT,  &slice_height, int_non_neg},
  {"rectangle",    OPT_ARG_INT,  &use_rectangle,int_non_neg},
  {"yuv",          OPT_ARG_INT,  &use_yuv,      int_non_neg},
  {"colorspace",   OPT_ARG_INT,  &colorspace,   valid_csp},
  {"levelconv",    OPT_ARG_INT,  &levelconv,    valid_csp_lvl},
  {"lscale",       OPT_ARG_INT,  &lscale,       int_non_neg},
  {"cscale",       OPT_ARG_INT,  &cscale,       int_non_neg},
  {"filter-strength", OPT_ARG_FLOAT, &filter_strength, NULL},
  {"ati-hack",     OPT_ARG_BOOL, &ati_hack,     NULL},
  {"force-pbo",    OPT_ARG_BOOL, &force_pbo,    NULL},
  {"mesa-buffer",  OPT_ARG_BOOL, &mesa_buffer,  NULL},
  {"glfinish",     OPT_ARG_BOOL, &use_glFinish, NULL},
  {"swapinterval", OPT_ARG_INT,  &swap_interval,NULL},
  {"customprog",   OPT_ARG_MSTRZ,&custom_prog,  NULL},
  {"customtex",    OPT_ARG_MSTRZ,&custom_tex,   NULL},
  {"customtlin",   OPT_ARG_BOOL, &custom_tlin,  NULL},
  {"customtrect",  OPT_ARG_BOOL, &custom_trect, NULL},
  {"mipmapgen",    OPT_ARG_BOOL, &mipmap_gen,   NULL},
  {"osdcolor",     OPT_ARG_INT,  &osd_color,    NULL},
  {NULL}
};

static int preinit(const char *arg)
{
    enum MPGLType gltype = GLTYPE_X11;
    // set defaults
#ifdef CONFIG_GL_WIN32
    gltype = GLTYPE_W32;
#endif
    many_fmts = 1;
    use_osd = 1;
    scaled_osd = 0;
    use_aspect = 1;
    use_ycbcr = 0;
    use_yuv = -1;
    colorspace = -1;
    levelconv = -1;
    lscale = 0;
    cscale = 0;
    filter_strength = 0.5;
    use_rectangle = -1;
    use_glFinish = 0;
    ati_hack = -1;
    force_pbo = -1;
    mesa_buffer = 0;
    swap_interval = 1;
    slice_height = 0;
    custom_prog = NULL;
    custom_tex = NULL;
    custom_tlin = 1;
    custom_trect = 0;
    mipmap_gen = 0;
    osd_color = 0xffffff;
    if (subopt_parse(arg, subopts) != 0) {
      mp_msg(MSGT_VO, MSGL_FATAL,
              "\n-vo gl command line help:\n"
              "Example: mplayer -vo gl:slice-height=4\n"
              "\nOptions:\n"
              "  nomanyfmts\n"
              "    Disable extended color formats for OpenGL 1.2 and later\n"
              "  slice-height=<0-...>\n"
              "    Slice size for texture transfer, 0 for whole image\n"
              "  noosd\n"
              "    Do not use OpenGL OSD code\n"
              "  scaled-osd\n"
              "    Render OSD at movie resolution and scale it\n"
              "  noaspect\n"
              "    Do not do aspect scaling\n"
              "  rectangle=<0,1,2>\n"
              "    0: use power-of-two textures\n"
              "    1: use texture_rectangle\n"
              "    2: use texture_non_power_of_two\n"
              "  ati-hack\n"
              "    Workaround ATI bug with PBOs\n"
              "  force-pbo\n"
              "    Force use of PBO even if this involves an extra memcpy\n"
              "  glfinish\n"
              "    Call glFinish() before swapping buffers\n"
              "  swapinterval=<n>\n"
              "    Interval in displayed frames between to buffer swaps.\n"
              "    1 is equivalent to enable VSYNC, 0 to disable VSYNC.\n"
              "    Requires GLX_SGI_swap_control support to work.\n"
              "  ycbcr\n"
              "    also try to use the GL_MESA_ycbcr_texture extension\n"
              "  yuv=<n>\n"
              "    0: use software YUV to RGB conversion.\n"
              "    1: use register combiners (nVidia only, for older cards).\n"
              "    2: use fragment program.\n"
              "    3: use fragment program with gamma correction.\n"
              "    4: use fragment program with gamma correction via lookup.\n"
              "    5: use ATI-specific method (for older cards).\n"
              "    6: use lookup via 3D texture.\n"
	      "  colorspace=<n>\n"
              "    0: MPlayer's default YUV to RGB conversion\n"
              "    1: YUV to RGB according to BT.601\n"
              "    2: YUV to RGB according to BT.709\n"
              "    3: YUV to RGB according to SMPT-240M\n"
              "    4: YUV to RGB according to EBU\n"
              "    5: XYZ to RGB\n"
              "  levelconv=<n>\n"
              "    0: YUV to RGB converting TV to PC levels\n"
              "    1: YUV to RGB converting PC to TV levels\n"
              "    2: YUV to RGB without converting levels\n"
              "  lscale=<n>\n"
              "    0: use standard bilinear scaling for luma.\n"
              "    1: use improved bicubic scaling for luma.\n"
              "    2: use cubic in X, linear in Y direction scaling for luma.\n"
              "    3: as 1 but without using a lookup texture.\n"
              "    4: experimental unsharp masking (sharpening).\n"
              "    5: experimental unsharp masking (sharpening) with larger radius.\n"
              "  cscale=<n>\n"
              "    as lscale but for chroma (2x slower with little visible effect).\n"
              "  filter-strength=<value>\n"
              "    set the effect strength for some lscale/cscale filters\n"
              "  customprog=<filename>\n"
              "    use a custom YUV conversion program\n"
              "  customtex=<filename>\n"
              "    use a custom YUV conversion lookup texture\n"
              "  nocustomtlin\n"
              "    use GL_NEAREST scaling for customtex texture\n"
              "  customtrect\n"
              "    use texture_rectangle for customtex texture\n"
              "  mipmapgen\n"
              "    generate mipmaps for the video image (use with TXB in customprog)\n"
              "  osdcolor=<0xAARRGGBB>\n"
              "    use the given color for the OSD\n"
              "\n" );
      return -1;
    }
    if (many_fmts)
      mp_msg(MSGT_VO, MSGL_INFO, "[gl] using extended formats. "
               "Use -vo gl:nomanyfmts if playback fails.\n");
    mp_msg(MSGT_VO, MSGL_V, "[gl] Using %d as slice height "
             "(0 means image height).\n", slice_height);
    if (!init_mpglcontext(&glctx, gltype))
      goto err_out;
    if (use_yuv == -1) {
      if (create_window(320, 200, 0, NULL) < 0)
        goto err_out;
      if (glctx.setGlWindow(&glctx) == SET_WINDOW_FAILED)
        goto err_out;
      autodetectGlExtensions();
    }

    return 0;

err_out:
    uninit();
    return -1;
}

static const struct {
  const char *name;
  int *value;
  int supportmask;
} eq_map[] = {
  {"brightness",  &eq_bri,    MASK_NOT_COMBINERS},
  {"contrast",    &eq_cont,   MASK_NOT_COMBINERS},
  {"saturation",  &eq_sat,    MASK_ALL_YUV      },
  {"hue",         &eq_hue,    MASK_ALL_YUV      },
  {"gamma",       &eq_rgamma, MASK_GAMMA_SUPPORT},
  {"red_gamma",   &eq_rgamma, MASK_GAMMA_SUPPORT},
  {"green_gamma", &eq_ggamma, MASK_GAMMA_SUPPORT},
  {"blue_gamma",  &eq_bgamma, MASK_GAMMA_SUPPORT},
  {NULL,          NULL,       0                 }
};

static int control(uint32_t request, void *data)
{
  switch (request) {
  case VOCTRL_PAUSE:
  case VOCTRL_RESUME:
    int_pause = (request == VOCTRL_PAUSE);
    return VO_TRUE;
  case VOCTRL_QUERY_FORMAT:
    return query_format(*(uint32_t*)data);
  case VOCTRL_GET_IMAGE:
    return get_image(data);
  case VOCTRL_DRAW_IMAGE:
    return draw_image(data);
  case VOCTRL_DRAW_EOSD:
    if (!data)
      return VO_FALSE;
    genEOSD(data);
    if (vo_doublebuffering) do_render_osd(2);
    return VO_TRUE;
  case VOCTRL_GET_EOSD_RES:
    {
      mp_eosd_res_t *r = data;
      r->w = vo_dwidth; r->h = vo_dheight;
      r->mt = r->mb = r->ml = r->mr = 0;
      if (scaled_osd) {r->w = image_width; r->h = image_height;}
      else if (aspect_scaling()) {
        r->ml = r->mr = ass_border_x;
        r->mt = r->mb = ass_border_y;
      }
    }
    return VO_TRUE;
  case VOCTRL_ONTOP:
    glctx.ontop();
    return VO_TRUE;
  case VOCTRL_FULLSCREEN:
    glctx.fullscreen();
    resize(vo_dwidth, vo_dheight);
    return VO_TRUE;
  case VOCTRL_BORDER:
    glctx.border();
    resize(vo_dwidth, vo_dheight);
    return VO_TRUE;
  case VOCTRL_GET_PANSCAN:
    if (!use_aspect) return VO_NOTIMPL;
    return VO_TRUE;
  case VOCTRL_SET_PANSCAN:
    if (!use_aspect) return VO_NOTIMPL;
    resize(vo_dwidth, vo_dheight);
    return VO_TRUE;
  case VOCTRL_GET_EQUALIZER:
    if (is_yuv) {
      struct voctrl_get_equalizer_args *args = data;
      int i;
      for (i = 0; eq_map[i].name; i++)
        if (strcmp(args->name, eq_map[i].name) == 0) break;
      if (!(eq_map[i].supportmask & (1 << use_yuv)))
        break;
      *args->valueptr = *eq_map[i].value;
      return VO_TRUE;
    }
    break;
  case VOCTRL_SET_EQUALIZER:
    if (is_yuv) {
      struct voctrl_set_equalizer_args *args = data;
      int i;
      for (i = 0; eq_map[i].name; i++)
        if (strcmp(args->name, eq_map[i].name) == 0) break;
      if (!(eq_map[i].supportmask & (1 << use_yuv)))
        break;
      *eq_map[i].value = args->value;
      update_yuvconv();
      return VO_TRUE;
    }
    break;
  case VOCTRL_UPDATE_SCREENINFO:
    glctx.update_xinerama_info();
    return VO_TRUE;
  case VOCTRL_REDRAW_OSD:
    if (vo_doublebuffering)
      do_render();
    draw_osd();
    if (vo_doublebuffering)
      do_render_osd(2);
    flip_page();
    return VO_TRUE;
  }
  return VO_NOTIMPL;
}<|MERGE_RESOLUTION|>--- conflicted
+++ resolved
@@ -578,19 +578,7 @@
 
   vo_flipped = !!(flags & VOFLAG_FLIPPING);
 
-<<<<<<< HEAD
-#ifdef CONFIG_GL_WIN32
-  if (glctx.type == GLTYPE_W32 && !vo_w32_config(d_width, d_height, flags))
-=======
-#ifdef CONFIG_GUI
-  if (use_gui) {
-    // GUI creates and manages window for us
-    guiGetEvent(guiSetShVideo, 0);
-    goto glconfig;
-  }
-#endif
   if (create_window(d_width, d_height, flags, title) < 0)
->>>>>>> d7a1d12f
     return -1;
 
 glconfig:
